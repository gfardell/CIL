--- conflicted
+++ resolved
@@ -1,9 +1,6 @@
-<<<<<<< HEAD
-
-* 24.0.0
-=======
+
 * x.x.x
->>>>>>> 040f214c
+
   - Set CMake Policy CMP0148 to OLD to avoid warnings in CMake 3.27
   - AcquisitionGeometry prints the first and last 10 angles, or all if there are 30 or less, rather than the first 20
   - Added a weight argument to the L1Norm function
@@ -35,9 +32,7 @@
     - Added `Callback` (abstract base class), `ProgressCallback`, `TextProgressCallback`, `LogfileCallback`
     - Deprecated `Algorithm.run(callback: Callable)`
     - Added `Algorithm.run(callbacks: list[Callback])`
-<<<<<<< HEAD
   - CIL plugin support for ASTRA-TOOLBOX version v2.1
-=======
   - Allow `CentreOfRotationCorrector.xcorrelation` to accept a list of two values in `projection_index` to use for the correlation
   - Bug fix in `CentreOfRotationCorrector.xcorrelation` finding correlation angles for limited angle data
   - New unit tests have been implemented for operators and functions to check for in place errors and the behaviour of `out`.
@@ -50,7 +45,6 @@
   - Bug fix for complex matrix adjoint
   - Added the ApproximateGradientSumFunction and SGFunction to allow for stochastic gradient algorithms to be created using functions with an approximate gradient and deterministic algorithms
 
->>>>>>> 040f214c
 
 * 23.1.0
   - Fix bug in IndicatorBox proximal_conjugate
