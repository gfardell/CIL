--- conflicted
+++ resolved
@@ -15,12 +15,12 @@
 #
 # Authors:
 # CIL Developers, listed at: https://github.com/TomographicImaging/CIL/blob/master/NOTICE.txt
+import warnings
 
 from cil.framework import DataProcessor, check_order_for_engine
 from cil.plugins.astra.processors.FBP_Flexible import FBP_Flexible
 from cil.plugins.astra.processors.FDK_Flexible import FDK_Flexible
 from cil.plugins.astra.processors.FBP_Flexible import FBP_CPU
-import warnings
 
 
 class FBP(DataProcessor):
@@ -58,9 +58,15 @@
     This uses the ram-lak filter only.
 
     """
-
-
-    def __init__(self, image_geometry=None, acquisition_geometry=None, device='gpu'):
+    def __init__(self, image_geometry=None, acquisition_geometry=None, device='gpu', **kwargs):
+        sinogram_geometry = kwargs.get('sinogram_geometry', None)
+        if sinogram_geometry is not None:
+            acquisition_geometry = sinogram_geometry
+            warnings.warn("Use acquisition_geometry instead of sinogram_geometry", DeprecationWarning, stacklevel=2)
+        volume_geometry = kwargs.get('volume_geometry', None)
+        if volume_geometry is not None:
+            image_geometry = volume_geometry
+            warnings.warn("Use image_geometry instead of volume_geometry", DeprecationWarning, stacklevel=2)
 
         if acquisition_geometry is None:
             raise TypeError("Please specify an acquisition_geometry to configure this processor")
@@ -68,13 +74,8 @@
         if image_geometry is None:
             image_geometry = acquisition_geometry.get_ImageGeometry()
 
-<<<<<<< HEAD
         check_order_for_engine('astra', image_geometry)
-        check_order_for_engine('astra', acquisition_geometry) 
-=======
-        DataOrder.check_order_for_engine('astra', image_geometry)
-        DataOrder.check_order_for_engine('astra', acquisition_geometry)
->>>>>>> ac752157
+        check_order_for_engine('astra', acquisition_geometry)
 
         if device == 'gpu':
             if acquisition_geometry.geom_type == 'parallel':
