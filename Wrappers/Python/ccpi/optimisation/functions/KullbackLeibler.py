# -*- coding: utf-8 -*-
#   This work is part of the Core Imaging Library developed by
#   Visual Analytics and Imaging System Group of the Science Technology
#   Facilities Council, STFC

#   Copyright 2018-2019 Evangelos Papoutsellis and Edoardo Pasca

#   Licensed under the Apache License, Version 2.0 (the "License");
#   you may not use this file except in compliance with the License.
#   You may obtain a copy of the License at

#       http://www.apache.org/licenses/LICENSE-2.0

#   Unless required by applicable law or agreed to in writing, software
#   distributed under the License is distributed on an "AS IS" BASIS,
#   WITHOUT WARRANTIES OR CONDITIONS OF ANY KIND, either express or implied.
#   See the License for the specific language governing permissions and
#   limitations under the License.

import numpy
from ccpi.optimisation.functions import Function
from ccpi.optimisation.functions.ScaledFunction import ScaledFunction 
from ccpi.framework import ImageData, ImageGeometry
import functools

class KullbackLeibler(Function):
    
    ''' Assume that data > 0
                
    '''
    
    def __init__(self,data, **kwargs):
        
        super(KullbackLeibler, self).__init__()
        
        self.b = data        
        self.bnoise = kwargs.get('bnoise', 0)

                                                
    def __call__(self, x):
                
        res_tmp = numpy.zeros(x.shape)
        
        tmp = x + self.bnoise 
        ind = x.as_array()>0
        
        res_tmp[ind] = x.as_array()[ind] - self.b.as_array()[ind] * numpy.log(tmp.as_array()[ind])
        
        return res_tmp.sum()

    def log(self, datacontainer):
        '''calculates the in-place log of the datacontainer'''
        if not functools.reduce(lambda x,y: x and y>0,
                                datacontainer.as_array().ravel(), True):
            raise ValueError('KullbackLeibler. Cannot calculate log of negative number')
        datacontainer.fill( numpy.log(datacontainer.as_array()) )

        
    def gradient(self, x, out=None):
        
        #TODO Division check
        if out is None:
            return 1 - self.b/(x + self.bnoise)
        else:
<<<<<<< HEAD

=======
>>>>>>> b726c09f
            x.add(self.bnoise, out=out)
            self.b.divide(out, out=out)
            out.subtract(1, out=out)
            out *= -1
            
    def convex_conjugate(self, x):
        
        tmp = self.b/(1-x)
        ind = tmp.as_array()>0
        
        return (self.b.as_array()[ind] * (numpy.log(tmp.as_array()[ind])-1)).sum()

    
    def proximal(self, x, tau, out=None):
        
        if out is None:        
            return 0.5 *( (x - self.bnoise - tau) + ( (x + self.bnoise - tau)**2 + 4*tau*self.b   ) .sqrt() )
        else:
            
            tmp =  0.5 *( (x - self.bnoise - tau) + 
                        ( (x + self.bnoise - tau)**2 + 4*tau*self.b   ) .sqrt()
                        )
            x.add(self.bnoise, out=out)
            out -= tau
            out *= out
            tmp = self.b * (4 * tau)
            out.add(tmp, out=out)
            out.sqrt(out=out)
            
            x.subtract(self.bnoise, out=tmp)
            tmp -= tau
            
            out += tmp
            
            out *= 0.5
                            
    def proximal_conjugate(self, x, tau, out=None):

                
        if out is None:
            z = x + tau * self.bnoise
            return 0.5*((z + 1) - ((z-1)**2 + 4 * tau * self.b).sqrt())
        else:
<<<<<<< HEAD
#            z = x + tau * self.bnoise
#            res = 0.5*((z + 1) - ((z-1)**2 + 4 * tau * self.b).sqrt())
#            out.fill(res)
#        else:
=======
>>>>>>> b726c09f
            z_m = x + tau * self.bnoise -1
            self.b.multiply(4*tau, out=out)
            z_m.multiply(z_m, out=z_m)
            out += z_m
            out.sqrt(out=out)
            z_m.sqrt(out=z_m) 
            z_m += 2
            out *= -1
            out += z_m
            out *= 0.5
<<<<<<< HEAD
=======

>>>>>>> b726c09f
        
    
    def __rmul__(self, scalar):
        
        ''' Multiplication of L2NormSquared with a scalar
        
        Returns: ScaledFunction
                        
        '''
        
        return ScaledFunction(self, scalar)     
        
        
    

if __name__ == '__main__':
   
    
    from ccpi.framework import ImageGeometry
    import numpy
    
    N, M = 2,3
    ig  = ImageGeometry(N, M)
    data = ImageData(numpy.random.randint(-10, 10, size=(M, N)))
    x = ImageData(numpy.random.randint(-10, 10, size=(M, N)))
    
    bnoise = ImageData(numpy.random.randint(-10, 10, size=(M, N)))
    
    f = KullbackLeibler(data)

    print(f(x))
    
        <|MERGE_RESOLUTION|>--- conflicted
+++ resolved
@@ -62,10 +62,7 @@
         if out is None:
             return 1 - self.b/(x + self.bnoise)
         else:
-<<<<<<< HEAD
 
-=======
->>>>>>> b726c09f
             x.add(self.bnoise, out=out)
             self.b.divide(out, out=out)
             out.subtract(1, out=out)
@@ -109,13 +106,7 @@
             z = x + tau * self.bnoise
             return 0.5*((z + 1) - ((z-1)**2 + 4 * tau * self.b).sqrt())
         else:
-<<<<<<< HEAD
-#            z = x + tau * self.bnoise
-#            res = 0.5*((z + 1) - ((z-1)**2 + 4 * tau * self.b).sqrt())
-#            out.fill(res)
-#        else:
-=======
->>>>>>> b726c09f
+
             z_m = x + tau * self.bnoise -1
             self.b.multiply(4*tau, out=out)
             z_m.multiply(z_m, out=z_m)
@@ -126,10 +117,7 @@
             out *= -1
             out += z_m
             out *= 0.5
-<<<<<<< HEAD
-=======
 
->>>>>>> b726c09f
         
     
     def __rmul__(self, scalar):
