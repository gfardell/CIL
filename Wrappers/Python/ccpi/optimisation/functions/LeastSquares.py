# -*- coding: utf-8 -*-
# Copyright 2019 Science Technology Facilities Council
# Copyright 2019 University of Manchester
#
# This work is part of the Core Imaging Library developed by Science Technology
# Facilities Council and University of Manchester
#
# Licensed under the Apache License, Version 2.0 (the "License");
# you may not use this file except in compliance with the License.
# You may obtain a copy of the License at
#
#         http://www.apache.org/licenses/LICENSE-2.0.txt
#
# Unless required by applicable law or agreed to in writing, software
# distributed under the License is distributed on an "AS IS" BASIS,
# WITHOUT WARRANTIES OR CONDITIONS OF ANY KIND, either express or implied.
# See the License for the specific language governing permissions and
# limitations under the License.

from __future__ import absolute_import
from __future__ import division
from __future__ import print_function

from ccpi.optimisation.operators import LinearOperator, DiagonalOperator
from ccpi.optimisation.functions import Function
from ccpi.framework import DataContainer
import warnings
from numbers import Number


class LeastSquares(Function):
    
    
    r""" (Weighted) Least Squares function
    
    .. math:: F(x) = c\|Ax-b\|_2^2 
    
    or
    
    .. math:: F(x) = c\|Ax-b\|_{2,W}^{2}
    
    Parameters:
        
        A : Operator
        
        c : Scaling Constant
        
        b : Data
        
        weight: 1.0 (Default) or DataContainer
        
    Members:        
            
        L : Lipshitz Constant of the gradient of :math:`F` which is :math:`2 c ||A||_2^2 = 2 c s1(A)^2`, or
        
        L : Lipshitz Constant of the gradient of :math:`F` which is :math:`2 c ||weight|| ||A||_2^2 = 2s1(A)^2`,
    
    where s1(A) is the largest singular value of A.
       
    
    """
    
    def __init__(self, A, b, c=1.0, weight = 1.0):
        super(LeastSquares, self).__init__()
    
        self.A = A  # Should be an operator, default identity
        self.b = b  # Default zero DataSet?
        self.c = c  # Default 1.
<<<<<<< HEAD
        self.range_tmp = A.range_geometry().allocate()
=======
        
        # weight
        self.weight = weight      
        self.weight_norm = 1.0
        
        # allocate default spaces
        self.tmp_space = A.range_geometry().allocate()
        self.tmp_space1 = self.tmp_space.copy()
                                
        if isinstance(self.weight, DataContainer):
            if (self.weight<0).any():
                raise ValueError('Weight contains negative values') 
            D = DiagonalOperator(self.weight)
            self.weight_norm = D.norm()                    
                
        # Compute the Lipschitz parameter from the operator if possible
        # Leave it initialised to None otherwise
        try:
            self.L = 2.0 * self.c * (self.weight_norm * self.A.norm()**2)
        except AttributeError as ae:
            if self.A.is_linear():
                Anorm = LinearOperator.PowerMethod(self.A, 10)[0]
                self.L = 2.0 * self.c * ( self.weight_norm * Anorm*Anorm)
            else:
                warnings.warn('{} could not calculate Lipschitz Constant. {}'.format(
                self.__class__.__name__, ae))
            
        except NotImplementedError as noe:
            warnings.warn('{} could not calculate Lipschitz Constant. {}'.format(
                self.__class__.__name__, noe))          
                
>>>>>>> c1cb8312
        
    def __call__(self, x):
        
        r""" Returns the value of :math:`F(x) = c\|Ax-b\|_2^2` or c\|Ax-b\|_{2,weight}^2
                        
        """
        
        self.A.direct(x, out = self.tmp_space)
        self.tmp_space.subtract(self.b, out = self.tmp_space) 
                
        if isinstance(self.weight, DataContainer):    
            self.weight.multiply(self.tmp_space, out=self.tmp_space1)
            return self.c * self.tmp_space.dot(self.tmp_space1) 
        else:
            return self.c * self.tmp_space.dot(self.tmp_space)
        
    
    def gradient(self, x, out=None):
        
        r""" Returns the value of the gradient of :math:`F(x) = c*\|A*x-b\|_2^2`
        
             .. math:: F'(x) = 2cA^T(Ax-b)
             
             .. math:: F'(x) = 2cA^T(weight(Ax-b))

        """
        
        if out is not None:
            self.A.direct(x, out = out)
            out.subtract(self.b , out=out)
            if isinstance(self.weight, DataContainer):
                out *= self.weight           
            self.A.adjoint(out, out = out)
            out.multiply(self.c * 2.0, out=out)
        else:
<<<<<<< HEAD
            return (2.0*self.c)*self.A.adjoint(self.A.direct(x) - self.b)
        
    @property
    def L(self):
        if self._L is None:
            self.calculate_Lipschitz()
        return self._L
    @L.setter
    def L(self, value):
        warnings.warn("You should set the Lipschitz constant with calculate_Lipschitz().")
        if isinstance(value, (Number,)) and value >= 0:
            self._L = value
        else:
            raise TypeError('The Lipschitz constant is a real positive number')

    def calculate_Lipschitz(self):
        # Compute the Lipschitz parameter from the operator if possible
        # Leave it initialised to None otherwise
        try:
            self._L = 2.0*self.c*(self.A.norm()**2)
        except AttributeError as ae:
            if self.A.is_linear():
                Anorm = LinearOperator.PowerMethod(self.A, 10)[0]
                self._L = 2.0 * self.c * (Anorm*Anorm)
            else:
                warnings.warn('{} could not calculate Lipschitz Constant. {}'.format(
                self.__class__.__name__, ae))
            
        except NotImplementedError as noe:
            warnings.warn('{} could not calculate Lipschitz Constant. {}'.format(
                self.__class__.__name__, noe))
    
    
    
=======
            return (2.0*self.c)*self.A.adjoint(self.weight * (self.A.direct(x) - self.b))        
>>>>>>> c1cb8312
<|MERGE_RESOLUTION|>--- conflicted
+++ resolved
@@ -66,41 +66,16 @@
         self.A = A  # Should be an operator, default identity
         self.b = b  # Default zero DataSet?
         self.c = c  # Default 1.
-<<<<<<< HEAD
-        self.range_tmp = A.range_geometry().allocate()
-=======
         
         # weight
         self.weight = weight      
         self.weight_norm = 1.0
-        
-        # allocate default spaces
-        self.tmp_space = A.range_geometry().allocate()
-        self.tmp_space1 = self.tmp_space.copy()
-                                
+
         if isinstance(self.weight, DataContainer):
             if (self.weight<0).any():
                 raise ValueError('Weight contains negative values') 
             D = DiagonalOperator(self.weight)
-            self.weight_norm = D.norm()                    
-                
-        # Compute the Lipschitz parameter from the operator if possible
-        # Leave it initialised to None otherwise
-        try:
-            self.L = 2.0 * self.c * (self.weight_norm * self.A.norm()**2)
-        except AttributeError as ae:
-            if self.A.is_linear():
-                Anorm = LinearOperator.PowerMethod(self.A, 10)[0]
-                self.L = 2.0 * self.c * ( self.weight_norm * Anorm*Anorm)
-            else:
-                warnings.warn('{} could not calculate Lipschitz Constant. {}'.format(
-                self.__class__.__name__, ae))
-            
-        except NotImplementedError as noe:
-            warnings.warn('{} could not calculate Lipschitz Constant. {}'.format(
-                self.__class__.__name__, noe))          
-                
->>>>>>> c1cb8312
+            self.weight_norm = D.norm()
         
     def __call__(self, x):
         
@@ -108,16 +83,15 @@
                         
         """
         
-        self.A.direct(x, out = self.tmp_space)
-        self.tmp_space.subtract(self.b, out = self.tmp_space) 
-                
-        if isinstance(self.weight, DataContainer):    
-            self.weight.multiply(self.tmp_space, out=self.tmp_space1)
-            return self.c * self.tmp_space.dot(self.tmp_space1) 
+        y = self.A.direct(x)
+        y.subtract(self.b, out = y) 
+        
+        if isinstance(self.weight, Number):    
+            return self.c * (y.norm() ** 2)
         else:
-            return self.c * self.tmp_space.dot(self.tmp_space)
-        
-    
+            wy = self.weight.multiply(y)
+            return self.c * y.dot(wy) 
+
     def gradient(self, x, out=None):
         
         r""" Returns the value of the gradient of :math:`F(x) = c*\|A*x-b\|_2^2`
@@ -131,12 +105,11 @@
         if out is not None:
             self.A.direct(x, out = out)
             out.subtract(self.b , out=out)
-            if isinstance(self.weight, DataContainer):
+            if not isinstance(self.weight, Number):
                 out *= self.weight           
             self.A.adjoint(out, out = out)
             out.multiply(self.c * 2.0, out=out)
         else:
-<<<<<<< HEAD
             return (2.0*self.c)*self.A.adjoint(self.A.direct(x) - self.b)
         
     @property
@@ -170,7 +143,4 @@
                 self.__class__.__name__, noe))
     
     
-    
-=======
-            return (2.0*self.c)*self.A.adjoint(self.weight * (self.A.direct(x) - self.b))        
->>>>>>> c1cb8312
+    