#  Copyright 2019 United Kingdom Research and Innovation
#  Copyright 2019 The University of Manchester
#
#  Licensed under the Apache License, Version 2.0 (the "License");
#  you may not use this file except in compliance with the License.
#  You may obtain a copy of the License at
#
#      http://www.apache.org/licenses/LICENSE-2.0
#
#  Unless required by applicable law or agreed to in writing, software
#  distributed under the License is distributed on an "AS IS" BASIS,
#  WITHOUT WARRANTIES OR CONDITIONS OF ANY KIND, either express or implied.
#  See the License for the specific language governing permissions and
#  limitations under the License.
#
# Authors:
# CIL Developers, listed at: https://github.com/TomographicImaging/CIL/blob/master/NOTICE.txt

import unittest
from unittest.mock import Mock
from utils import initialise_tests
from cil.framework import ImageGeometry, BlockGeometry, VectorGeometry, BlockDataContainer, DataContainer, image_labels
from cil.optimisation.operators import BlockOperator,\
    FiniteDifferenceOperator, SymmetrisedGradientOperator
import numpy
from timeit import default_timer as timer
from cil.optimisation.operators import GradientOperator, IdentityOperator,\
    DiagonalOperator, MaskOperator, ChannelwiseOperator, BlurringOperator
from cil.optimisation.operators import LinearOperator, MatrixOperator
import numpy
from cil.optimisation.operators import SumOperator,  ZeroOperator, CompositionOperator, ProjectionMap

from cil.utilities import dataexample
from testclass import CCPiTestClass
import scipy

from cil.utilities.errors import InPlaceError



initialise_tests()

def dt(steps):
    return steps[-1] - steps[-2]


class TestOperator(CCPiTestClass):
    def test_MatrixOperator(self):
        m = 30
        n = 20

        vg = VectorGeometry(n)

        Amat = numpy.random.randn(m, n)
        A = MatrixOperator(Amat)

        b = vg.allocate('random')

        out1 = A.range_geometry().allocate()
        out2 = A.domain_geometry().allocate()

        res1 = A.direct(b)
        res2 = numpy.dot(A.A, b.as_array())
        self.assertNumpyArrayAlmostEqual(res1.as_array(), res2)

        A.direct(b, out = out1)
        self.assertNumpyArrayAlmostEqual(res1.as_array(), out1.as_array(), decimal=4)

        res3 = A.adjoint(res1)
        res4 = numpy.dot(A.A.transpose(),res1.as_array())
        self.assertNumpyArrayAlmostEqual(res3.as_array(), res4, decimal=4)

        A.adjoint(res1, out = out2)
        self.assertNumpyArrayAlmostEqual(res3.as_array(), out2.as_array(), decimal=4)

        ## dot test for real and complex MatrixOperator
        self.assertTrue(A.dot_test(A))

        Amat = numpy.random.randn(m, n) + 1j*numpy.random.randn(m, n)
        A = MatrixOperator(Amat)
        self.assertTrue(A.dot_test(A))

    def test_ZeroOperator(self):
        ig = ImageGeometry(10,20,30)
        img = ig.allocate(3)
        out=ig.allocate(0)
        op1=ZeroOperator(ig)
        self.assertNumpyArrayEqual(op1.direct(img).array,out.array)
        self.assertNumpyArrayEqual(op1.adjoint(img).array,out.array)
        ig2 = ImageGeometry(10,15,30)
        out2=ig2.allocate(0)
        img2=ig2.allocate(5)
        op2=ZeroOperator(ig, ig2)
        self.assertNumpyArrayEqual(op2.direct(img).array,out2.array)
        self.assertNumpyArrayEqual(op2.adjoint(img2).array,out.array)
        self.assertEqual(op2.calculate_norm(),0)

    def test_ScaledOperator(self):
        ig = ImageGeometry(10,20,30)
        img = ig.allocate()
        scalar = 0.5
        sid = scalar * IdentityOperator(ig)
        numpy.testing.assert_array_equal(scalar * img.as_array(), sid.direct(img).as_array())


    def test_DiagonalOperator(self):
        M = 3
        ig = ImageGeometry(M, M)
        x = ig.allocate('random',seed=100)
        diag = ig.allocate('random',seed=101)

        # Set up example DiagonalOperator
        D = DiagonalOperator(diag)

        # Apply direct and check whether result equals diag*x as expected.
        z = D.direct(x)
        numpy.testing.assert_array_equal(z.as_array(), (diag*x).as_array())

        # Apply adjoint and check whether results equals diag*(diag*x) as expected.
        y = D.adjoint(z)
        numpy.testing.assert_array_equal(y.as_array(), (diag*(diag*x)).as_array())

        # test norm of diagonal
        norm1 = D.norm()
        numpy.testing.assert_almost_equal(norm1, numpy.max(diag.array))


    def test_DiagonalOperator_complex(self):
        M = 3
        ig = ImageGeometry(M, M)
        x = ig.allocate('random',seed=100 ,dtype=numpy.complex64)
        diag = ig.allocate('random',seed=101 ,dtype=numpy.complex64)

        # Set up example DiagonalOperator
        D = DiagonalOperator(diag)

        # Apply direct and check whether result equals diag*x as expected.
        z = D.direct(x)
        numpy.testing.assert_array_equal(z.as_array(), (diag*x).as_array())

        # Apply adjoint and check whether results equals diag.conjugate()*(diag*x) as expected.
        y = D.adjoint(z)
        numpy.testing.assert_array_equal(y.as_array(), (diag.conjugate()*(diag*x)).as_array())

        # test norm of diagonal with complex value
        norm1 = D.norm()
        numpy.testing.assert_almost_equal(norm1, numpy.max(numpy.abs(diag.array)))

    def test_MaskOperator(self):
        M = 3
        ig = ImageGeometry(M, M)
        x = ig.allocate('random',seed=100)

        mask = ig.allocate(True,dtype=bool)
        amask = mask.as_array()
        amask[2,1:3] = False
        amask[0,0] = False

        MO = MaskOperator(mask)

        # Apply direct and check whether result equals diag*x as expected.
        z = MO.direct(x)
        numpy.testing.assert_array_equal(z.as_array(), (mask*x).as_array())

        # Apply adjoint and check whether results equals diag*(diag*x) as expected.
        y = MO.adjoint(z)
        numpy.testing.assert_array_equal(y.as_array(), (mask*(mask*x)).as_array())


    def test_ChannelwiseOperator(self):
        M = 3
        channels = 4
        ig = ImageGeometry(M, M, channels=channels)
        igs = ImageGeometry(M, M)
        x = ig.allocate('random',seed=100)
        diag = igs.allocate('random',seed=101)

        D = DiagonalOperator(diag)
        C = ChannelwiseOperator(D,channels)

        y = C.direct(x)

        y2 = ig.allocate()
        C.direct(x,y2)

        for c in range(channels):
            numpy.testing.assert_array_equal(y.get_slice(channel=2).as_array(), \
                                             (diag*x.get_slice(channel=2)).as_array())
            numpy.testing.assert_array_equal(y2.get_slice(channel=2).as_array(), \
                                             (diag*x.get_slice(channel=2)).as_array())


        z = C.adjoint(y)

        z2 = ig.allocate()
        C.adjoint(y,z2)

        for c in range(channels):
            numpy.testing.assert_array_equal(z.get_slice(channel=2).as_array(), \
                                             (diag*(diag*x.get_slice(channel=2))).as_array())
            numpy.testing.assert_array_equal(z2.get_slice(channel=2).as_array(), \
                                             (diag*(diag*x.get_slice(channel=2))).as_array())


    def test_BlurringOperator(self):
        ig = ImageGeometry(100,100)

        # Parameters for point spread function PSF (size and std)
        ks          = 11
        ksigma      = 5.0

        # Create 1D PSF and 2D as outer product, then normalise.
        w           = numpy.exp(-numpy.arange(-(ks-1)/2,(ks-1)/2+1)**2/(2*ksigma**2))
        w.shape     = (ks,1)
        PSF         = w*numpy.transpose(w)
        PSF         = PSF/(PSF**2).sum()
        PSF         = PSF/PSF.sum()

        # Create blurring operator
        BOP = BlurringOperator(PSF,ig)

        # Run dot test to check validity of adjoint.
        self.assertTrue(BOP.dot_test(BOP))


    def test_IdentityOperator(self):
        ig = ImageGeometry(10,20,30)
        img = ig.allocate()
        # img.fill(numpy.ones((30,20,10)))
        self.assertNumpyArrayEqual(img.shape , (30,20,10))
        #self.assertEqual(img.sum(), 2*float(10*20*30))
        self.assertEqual(img.sum(), 0.)
        Id = IdentityOperator(ig)
        y = Id.direct(img)
        numpy.testing.assert_array_equal(y.as_array(), img.as_array())

                
        #Check is_linear
        self.assertTrue(Id.is_linear())
        
        #Check is_orthogonal
        self.assertTrue(Id.is_orthogonal())

    def test_FiniteDifference(self):
        N, M = 2, 3
        numpy.random.seed(1)
        ig = ImageGeometry(N, M)
        Id = IdentityOperator(ig)

        FD = FiniteDifferenceOperator(ig, direction = 0, bnd_cond = 'Neumann')
        u = FD.domain_geometry().allocate('random')
        res = FD.domain_geometry().allocate(image_labels["RANDOM"])
        FD.adjoint(u, out=res)
        w = FD.adjoint(u)

        self.assertNumpyArrayEqual(res.as_array(), w.as_array())

        res = Id.domain_geometry().allocate(image_labels["RANDOM"])
        Id.adjoint(u, out=res)
        w = Id.adjoint(u)

        self.assertNumpyArrayEqual(res.as_array(), w.as_array())
        self.assertNumpyArrayEqual(u.as_array(), w.as_array())

        G = GradientOperator(ig)

        u = G.range_geometry().allocate(image_labels["RANDOM"])
        res = G.domain_geometry().allocate()
        G.adjoint(u, out=res)
        w = G.adjoint(u)

        self.assertNumpyArrayEqual(res.as_array(), w.as_array())

        u = G.domain_geometry().allocate(image_labels["RANDOM"])
        res = G.range_geometry().allocate()
        G.direct(u, out=res)
        w = G.direct(u)
        self.assertBlockDataContainerEqual(res, w)

        # 2D
        M, N = 2, 3
        ig = ImageGeometry(voxel_num_x=M, voxel_num_y=N, voxel_size_x=0.1, voxel_size_y=0.4)
        x = ig.allocate('random')

        labels = ["horizontal_y", "horizontal_x"]

        for i, dir in enumerate(labels):
            FD1 = FiniteDifferenceOperator(ig, direction=i)
            res1 = FD1.direct(x)
            res1b = FD1.adjoint(x)

            FD2 = FiniteDifferenceOperator(ig, direction=labels[i])
            res2 = FD2.direct(x)
            res2b = FD2.adjoint(x)

            numpy.testing.assert_almost_equal(res1.as_array(), res2.as_array())
            numpy.testing.assert_almost_equal(res1b.as_array(), res2b.as_array())

        # 2D  + chan
        M, N, K = 2,3,4
        ig1 = ImageGeometry(voxel_num_x=M, voxel_num_y=N, channels=K, voxel_size_x=0.1, voxel_size_y=0.4)
        x = ig1.allocate('random')

        labels = ["channel","horizontal_y", "horizontal_x"]

        for i, dir in enumerate(labels):
            FD1 = FiniteDifferenceOperator(ig1, direction=i)
            res1 = FD1.direct(x)
            res1b = FD1.adjoint(x)
            FD2 = FiniteDifferenceOperator(ig1, direction=labels[i])
            res2 = FD2.direct(x)
            res2b = FD2.adjoint(x)

            numpy.testing.assert_almost_equal(res1.as_array(), res2.as_array())
            numpy.testing.assert_almost_equal(res1b.as_array(), res2b.as_array())


    def test_PowerMethod(self):
        numpy.random.seed(2)
        # 2x2 real matrix, dominant eigenvalue = 2
        M1 = numpy.array([[1,0],[1,2]], dtype=float)
        M1op = MatrixOperator(M1)
        res1 = M1op.PowerMethod(M1op,100)
        numpy.testing.assert_almost_equal(res1,2., decimal=4)

        res_scipy = scipy.linalg.eig(M1)
        numpy.testing.assert_almost_equal(res1,numpy.abs(res_scipy[0]).max(), decimal=4)

        # Test with the norm
        res2 = M1op.norm()
        res1 = M1op.PowerMethod(M1op,100, method="composed_with_adjoint")
        numpy.testing.assert_almost_equal(res1,res2, decimal=4)


        # 2x3 real matrix, dominant eigenvalue = 4.711479432297657
        M1 = numpy.array([[1.,0.,3],[1,2.,3]])
        M1op = MatrixOperator(M1)
        res1 = M1op.PowerMethod(M1op,100)
        numpy.testing.assert_almost_equal(res1,4.711479432297657, decimal=4)

        res_scipy = scipy.linalg.eig(M1.T.conjugate()@M1)
        numpy.testing.assert_almost_equal(res1,numpy.sqrt(numpy.abs(res_scipy[0])).max(), decimal=4)

        # 2x3 complex matrix, (real eigenvalues), dominant eigenvalue = 5.417602365823937
        M1 = numpy.array([[2,1j,0],[2j,5j,0]])
        M1op = MatrixOperator(M1)
        res1 = M1op.PowerMethod(M1op,100)
        numpy.testing.assert_almost_equal(res1,5.531859582980837, decimal=4)
        res_scipy = scipy.linalg.eig(M1.T.conjugate()@M1)
        numpy.testing.assert_almost_equal(res1,numpy.sqrt(numpy.abs(res_scipy[0])).max(), decimal=4)


        # 3x3 complex matrix, (real+complex eigenvalue), dominant eigenvalue = 3.1624439599276974
        M1 = numpy.array([[2,0,0],[1,2j,1j],[3, 3-1j,3]])
        M1op = MatrixOperator(M1)
        res1 = M1op.PowerMethod(M1op,150)
        numpy.testing.assert_almost_equal(res1, 3.1624439599276974, decimal=3)
        res_scipy = scipy.linalg.eig(M1)
        print(numpy.abs(res_scipy[0]).max())
        numpy.testing.assert_almost_equal(res1,numpy.abs(res_scipy[0]).max(), decimal=4)

        # 2x2 non-diagonalisable nilpotent matrix
        M1=numpy.array([[0.,1.], [0.,0.]])
        M1op = MatrixOperator(M1)
        res1 = M1op.PowerMethod(M1op,5)
        numpy.testing.assert_almost_equal(res1,0, decimal=4)
        res_scipy = scipy.linalg.eig(M1)
        numpy.testing.assert_almost_equal(res1,numpy.abs(res_scipy[0]).max(), decimal=4)

        # 2x2 non-diagonalisable nilpotent matrix where method="composed_with_adjoint"
        M1=numpy.array([[0.,1.], [0.,0.]])
        M1op = MatrixOperator(M1)
        res1 = M1op.PowerMethod(M1op,5, method="composed_with_adjoint")
        numpy.testing.assert_almost_equal(res1,1, decimal=4)
        res_scipy = scipy.linalg.eig(M1.T@M1)
        numpy.testing.assert_almost_equal(res1,numpy.abs(res_scipy[0]).max(), decimal=4)


        # 2x2 matrix, max absolute eigenvalue is not unique and initial vector chosen for non-convergence

        M1=numpy.array([[2.,1.], [0.,-2.]])
        M1op = MatrixOperator(M1)
        _,_,_,_,convergence = M1op.PowerMethod(M1op,100, initial=DataContainer(numpy.array([1.,1.])), return_all=True)
        numpy.testing.assert_equal(convergence,False)

        # 2x2 matrix, max absolute eigenvalue is not unique and initial vector chosen for convergence

        M1=numpy.array([[2.,1.,0.],[0.,1.,1.], [0.,0.,1.]])
        M1op = MatrixOperator(M1)
        res1,_,_,_,convergence = M1op.PowerMethod(M1op,100, return_all=True)
        numpy.testing.assert_almost_equal(res1,2., decimal=4)
        numpy.testing.assert_equal(convergence,True)

        # Gradient Operator (float)
        ig = ImageGeometry(30,30)
        Grad = GradientOperator(ig)
        res1 = Grad.PowerMethod(Grad,500, tolerance=1e-6)
        numpy.testing.assert_almost_equal(res1, numpy.sqrt(8), decimal=2)

        # Gradient Operator (complex)
        ig = ImageGeometry(30,30, dtype=complex)
        Grad = GradientOperator(ig, backend='numpy')
        res1 = Grad.PowerMethod(Grad,500, tolerance=1e-6)
        numpy.testing.assert_almost_equal(res1, numpy.sqrt(8), decimal=2)

        # Identity Operator
        Id = IdentityOperator(ig)
        res1 = Id.PowerMethod(Id,100)
        numpy.testing.assert_almost_equal(res1,1.0, decimal=4)

        # Test errors produced if not a valid method
        try:
            res1 = Id.PowerMethod(Id,100, method='gobledigook')
        except ValueError:
            pass


    def test_Norm(self):
        numpy.random.seed(1)
        N, M = 200, 300

        ig = ImageGeometry(N, M)
        G = GradientOperator(ig)

        self.assertIsNone(G._norm)

        #calculates norm
        self.assertAlmostEqual(G.norm(), numpy.sqrt(8), 2)

        #sets_norm
        G.set_norm(4)
        self.assertEqual(G._norm, 4)

        #gets cached norm
        self.assertEqual(G.norm(), 4)

        #sets cache to None
        G.set_norm(None)
        #recalculates norm
        self.assertAlmostEqual(G.norm(), numpy.sqrt(8), 2)



        #Check that the provided element is a number or None
        with self.assertRaises(TypeError):
            G.set_norm['Banana']
        #Check that the provided norm is positive
        with self.assertRaises(ValueError):
            G.set_norm(-1)

         # 2x2 real matrix, dominant eigenvalue = 2. Check norm uses the right flag for power method
        M1 = numpy.array([[1,0],[1,2]], dtype=float)
        M1op = MatrixOperator(M1)
        res1 = M1op.norm()
        res2 = M1op.PowerMethod(M1op,100)
        res3 = M1op.PowerMethod(M1op,100, method="composed_with_adjoint")
        res4 = M1op.PowerMethod(M1op,100, method="direct_only")
        numpy.testing.assert_almost_equal(res1,res3, decimal=4)
        self.assertNotEqual(res1, res2)
        self.assertNotEqual(res1,res4)



    def test_ProjectionMap(self):
        # Check if direct is correct
        ig1 = ImageGeometry(3,4)
        ig2 = ImageGeometry(5,6)
        ig3 = ImageGeometry(5,6,4)

        # Create BlockGeometry
        bg = BlockGeometry(ig1,ig2, ig3)
        x = bg.allocate(10)

        # Extract containers
        x0, x1, x2 = x[0], x[1], x[2]

        for i in range(3):
            proj_map = ProjectionMap(bg, i)
            # res1 is in ImageData from the X_{i} "ImageGeometry"
            res1 = proj_map.direct(x)

            # res2 is in ImageData from the X_{i} "ImageGeometry" using out
            res2 = bg.geometries[i].allocate(0)
            proj_map.direct(x, out=res2)

            # Check with and without out
            numpy.testing.assert_array_almost_equal(res1.as_array(), res2.as_array())

            # Depending on which index is used, check if x0, x1, x2 are the same with res2
            if i==0:
                numpy.testing.assert_array_almost_equal(x0.as_array(), res2.as_array())
            elif i==1:
                numpy.testing.assert_array_almost_equal(x1.as_array(), res2.as_array())
            elif i==2:
                numpy.testing.assert_array_almost_equal(x2.as_array(), res2.as_array())
            else:
                pass

        # Check if adjoint is correct

        bg = BlockGeometry(ig1, ig2, ig3, ig1, ig2, ig3)
        x = ig1.allocate(20)

        index=3
        proj_map = ProjectionMap(bg, index)

        res1 = bg.allocate(0)
        proj_map.adjoint(x, out=res1)
        
        res2=bg.allocate('random')
        proj_map.adjoint(x, out=res2)

        # check if all indices return arrays filled with 0, except the input index

        for i in range(len(bg.geometries)):
            if i!=index:
                numpy.testing.assert_array_almost_equal(res1[i].as_array(), bg.geometries[i].allocate().as_array())
                numpy.testing.assert_array_almost_equal(res2[i].as_array(), bg.geometries[i].allocate().as_array())

        # Check error messages
        # Check if index is correct wrt length of Cartesian Product
        with self.assertRaises(ValueError):
            ig = ImageGeometry(3,4)
            bg = BlockGeometry(ig,ig)
            index = 3
            proj_map = ProjectionMap(bg, index)

        # Check error if an ImageGeometry is passed
        with self.assertRaises(ValueError):
            proj_map = ProjectionMap(ig, index)


class TestGradients(CCPiTestClass):
    def setUp(self):
        N, M = 20, 30
        K = 20
        C = 20
        self.decimal = 1
        self.iterations = 50
        ###########################################################################
        # 2D geometry no channels
        self.ig = ImageGeometry(N, M)
        self.ig2 = ImageGeometry(N, M, channels = C)
        self.ig3 = ImageGeometry(N, M, K)


    def test_SymmetrisedGradientOperator1a(self):
        ###########################################################################
        ## Symmetrized Gradient Tests
        ###########################################################################
        # 2D geometry no channels
        # ig = ImageGeometry(N, M)
        Grad = GradientOperator(self.ig)

        E1 = SymmetrisedGradientOperator(Grad.range_geometry())
        norm = LinearOperator.PowerMethod(E1, max_iteration=self.iterations)
        numpy.testing.assert_almost_equal(norm, numpy.sqrt(8), decimal = self.decimal)


    def test_SymmetrisedGradientOperator1b(self):
        ###########################################################################
        ## Symmetrized GradientOperator Tests
        ###########################################################################
        # 2D geometry no channels
        # ig = ImageGeometry(N, M)
        Grad = GradientOperator(self.ig)

        E1 = SymmetrisedGradientOperator(Grad.range_geometry())
        numpy.random.seed(1)
        u1 = E1.domain_geometry().allocate('random')
        w1 = E1.range_geometry().allocate('random', symmetry = True)

        lhs = E1.direct(u1).dot(w1)
        rhs = u1.dot(E1.adjoint(w1))
        # self.assertAlmostEqual(lhs, rhs)
        numpy.testing.assert_allclose(lhs, rhs, rtol=1e-3)


    def test_SymmetrisedGradientOperator2(self):
        ###########################################################################
        # 2D geometry with channels
        # ig2 = ImageGeometry(N, M, channels = C)
        Grad2 = GradientOperator(self.ig2, correlation = 'Space', backend='numpy')

        E2 = SymmetrisedGradientOperator(Grad2.range_geometry())
        numpy.random.seed(1)
        u2 = E2.domain_geometry().allocate('random')
        w2 = E2.range_geometry().allocate('random', symmetry = True)
    #
        lhs2 = E2.direct(u2).dot(w2)
        rhs2 = u2.dot(E2.adjoint(w2))

        numpy.testing.assert_allclose(lhs2, rhs2, rtol=1e-3)


    def test_SymmetrisedGradientOperator2a(self):
        ###########################################################################
        # 2D geometry with channels
        # ig2 = ImageGeometry(N, M, channels = C)
        Grad2 = GradientOperator(self.ig2, correlation = 'Space', backend='numpy')

        E2 = SymmetrisedGradientOperator(Grad2.range_geometry())
        norm = LinearOperator.PowerMethod(E2, max_iteration=self.iterations)
        numpy.testing.assert_almost_equal(norm,
           numpy.sqrt(8), decimal = self.decimal)


    def test_SymmetrisedGradientOperator3a(self):
        ###########################################################################
        # 3D geometry no channels
        #ig3 = ImageGeometry(N, M, K)
        Grad3 = GradientOperator(self.ig3, correlation = 'Space')

        E3 = SymmetrisedGradientOperator(Grad3.range_geometry())

        norm = LinearOperator.PowerMethod(E3,max_iteration=100, tolerance = 0)
        numpy.testing.assert_almost_equal(norm, numpy.sqrt(12), decimal = self.decimal)


    def test_SymmetrisedGradientOperator3b(self):
        ###########################################################################
        # 3D geometry no channels
        #ig3 = ImageGeometry(N, M, K)
        Grad3 = GradientOperator(self.ig3, correlation = 'Space')

        E3 = SymmetrisedGradientOperator(Grad3.range_geometry())
        numpy.random.seed(1)
        u3 = E3.domain_geometry().allocate('random')
        w3 = E3.range_geometry().allocate('random', symmetry = True)
    #
        lhs3 = E3.direct(u3).dot(w3)
        rhs3 = u3.dot(E3.adjoint(w3))

        numpy.testing.assert_almost_equal(lhs3, rhs3, decimal=3)
        self.assertTrue( LinearOperator.dot_test(E3, range_init = w3, domain_init=u3, decimal=3) )


    def test_dot_test(self):
        Grad3 = GradientOperator(self.ig3, correlation = 'Space', backend='numpy')

        # self.assertAlmostEqual(lhs3, rhs3)
        self.assertTrue( LinearOperator.dot_test(Grad3 , verbose=True, decimal=4))
        self.assertTrue( LinearOperator.dot_test(Grad3 , verbose=True, decimal=4))


    def test_dot_test2(self):
        Grad3 = GradientOperator(self.ig3, correlation = 'SpaceChannel', backend='c')

        # self.assertAlmostEqual(lhs3, rhs3)
        # self.assertTrue( LinearOperator.dot_test(Grad3 , verbose=True))
        self.assertTrue( LinearOperator.dot_test(Grad3 , decimal=4, verbose=True))


<<<<<<< HEAD
class TestBlockOperator(CCPiTestClass):
    def setUp(self):
        numpy.random.seed(1)


    def test_BlockOperator(self):
        M, N  = 3, 4
        ig = ImageGeometry(M, N)
        arr = ig.allocate('random')

        G = GradientOperator(ig)
        Id = IdentityOperator(ig)

        B = BlockOperator(G, Id)
        # Nx1 case
        u = ig.allocate('random')
        z1 = B.direct(u)

        res = B.range_geometry().allocate()
        #res = z1.copy()
        B.direct(u, out=res)

        self.assertBlockDataContainerEqual(z1, res)

        z1 = B.range_geometry().allocate(image_labels["RANDOM"])

        res1 = B.adjoint(z1)
        res2 = B.domain_geometry().allocate()
        B.adjoint(z1, out=res2)

        self.assertNumpyArrayEqual(res1.as_array(), res2.as_array())

        BB = BlockOperator( Id, 2 * Id)
        B = BlockOperator( BB, Id )
        v = B.domain_geometry().allocate()
        B.adjoint(res,out=v)
        vv = B.adjoint(res)
        el1 = B.get_item(0,0).adjoint(z1.get_item(0)) +\
              B.get_item(1,0).adjoint(z1.get_item(1))

        self.assertNumpyArrayEqual(v.as_array(),vv.as_array())
        # test adjoint

        BB = BlockOperator( Id, 2 * Id)
        u = ig.allocate(1)
        z1 = BB.direct(u)
        res = BB.range_geometry().allocate(0)
        BB.direct(u, out=res)

        self.assertNumpyArrayEqual(z1.get_item(0).as_array(),
                                   u.as_array())
        self.assertNumpyArrayEqual(z1.get_item(1).as_array(),
                                   2 * u.as_array())
        self.assertNumpyArrayEqual(res.get_item(0).as_array(),
                                   u.as_array())
        self.assertNumpyArrayEqual(res.get_item(1).as_array(),
                                   2 * u.as_array())

        x1 = BB.adjoint(z1)

        res1 = BB.domain_geometry().allocate()
        BB.adjoint(z1, out=res1)
        self.assertNumpyArrayEqual(x1.as_array(),
                                   res1.as_array())

        self.assertNumpyArrayEqual(x1.as_array(),
                                   5 * u.as_array())
        self.assertNumpyArrayEqual(res1.as_array(),
                                   5 * u.as_array())
        #################################################

        BB = BlockOperator( Id, 2 * Id, 3 * Id,  Id, shape=(2,2))
        B = BB
        u = ig.allocate(1)
        U = BlockDataContainer(u,u)
        z1 = B.direct(U)

        self.assertNumpyArrayEqual(z1.get_item(0).as_array(),
                                   3 * u.as_array())
        self.assertNumpyArrayEqual(z1.get_item(1).as_array(),
                                   4 * u.as_array())
        res = B.range_geometry().allocate()
        B.direct(U, out=res)
        self.assertNumpyArrayEqual(res.get_item(0).as_array(),
                                   3 * u.as_array())
        self.assertNumpyArrayEqual(res.get_item(1).as_array(),
                                   4 * u.as_array())


        x1 = B.adjoint(z1)
        # this should be [15 u, 10 u]
        el1 = B.get_item(0,0).adjoint(z1.get_item(0)) + B.get_item(1,0).adjoint(z1.get_item(1))
        el2 = B.get_item(0,1).adjoint(z1.get_item(0)) + B.get_item(1,1).adjoint(z1.get_item(1))

        shape = B.get_output_shape(z1.shape, adjoint=True)
        out = B.domain_geometry().allocate()

        for col in range(B.shape[1]):
            for row in range(B.shape[0]):
                if row == 0:
                    el = B.get_item(row,col).adjoint(z1.get_item(row))
                else:
                    el += B.get_item(row,col).adjoint(z1.get_item(row))
            out.get_item(col).fill(el)

        self.assertNumpyArrayEqual(out.get_item(0).as_array(),
                                   15 * u.as_array())
        self.assertNumpyArrayEqual(out.get_item(1).as_array(),
                                   10 * u.as_array())

        res2 = B.domain_geometry().allocate()
        #print (res2, res2.as_array())
        B.adjoint(z1, out = res2)

        #print ("adjoint",x1.as_array(),"\n",res2.as_array())
        self.assertNumpyArrayEqual(
            out.get_item(0).as_array(),
            res2.get_item(0).as_array()
            )
        self.assertNumpyArrayEqual(
            out.get_item(1).as_array(),
            res2.get_item(1).as_array()
            )

        B1 = BlockOperator(G, Id)
        U = ig.allocate(image_labels["RANDOM"])
        #U = BlockDataContainer(u,u)
        RES1 = B1.range_geometry().allocate()

        Z1 = B1.direct(U)
        B1.direct(U, out = RES1)

        self.assertBlockDataContainerEqual(Z1,RES1)

    @unittest.skipIf(True, 'Skipping time tests')
    def test_timedifference(self):
        M, N ,W = 100, 512, 512
        ig = ImageGeometry(M, N, W)
        arr = ig.allocate('random')

        G = GradientOperator(ig, backend='numpy')
        Id = IdentityOperator(ig)

        B = BlockOperator(G, Id)


        # Nx1 case
        u = ig.allocate('random')
        steps = [timer()]
        i = 0
        n = 10.
        t1 = t2 = 0
        res = B.range_geometry().allocate()

        while (i < n):
            steps.append(timer())
            z1 = B.direct(u)
            steps.append(timer())
            t = dt(steps)
            #print ("B.direct(u) " ,t)
            t1 += t/n

            steps.append(timer())
            B.direct(u, out = res)
            steps.append(timer())
            t = dt(steps)
            #print ("B.direct(u, out=res) " ,t)
            t2 += t/n
            i += 1

        self.assertGreater(t1,t2)

        steps = [timer()]
        i = 0
        #n = 50.
        t1 = t2 = 0
        resd = B.domain_geometry().allocate()
        z1 = B.direct(u)
        #B.adjoint(z1, out=resd)

        while (i < n):
            steps.append(timer())
            w1 = B.adjoint(z1)
            steps.append(timer())
            t = dt(steps)
            #print ("B.adjoint(z1) " ,t)
            t1 += t/n

            steps.append(timer())
            B.adjoint(z1, out=resd)
            steps.append(timer())
            t = dt(steps)
            #print ("B.adjoint(z1, out=res) " ,t)
            t2 += t/n
            i += 1


    def test_BlockOperatorLinearValidity(self):
        M, N  = 3, 4
        ig = ImageGeometry(M, N)
        arr = ig.allocate('random', seed=1)

        G = GradientOperator(ig)
        Id = IdentityOperator(ig)

        B = BlockOperator(G, Id)
        # Nx1 case
        u = ig.allocate('random', seed=2)
        w = B.range_geometry().allocate(image_labels["RANDOM"], seed=3)
        w1 = B.direct(u)
        u1 = B.adjoint(w)
        self.assertAlmostEqual((w * w1).sum() , (u1*u).sum(), places=5)
=======
>>>>>>> eb254e0b

 

class TestOperatorCompositionSum(unittest.TestCase):
    def setUp(self):
        self.data = dataexample.BOAT.get(size=(128,128))
        self.ig = self.data.geometry


    def test_SumOperator(self):
        # numpy.random.seed(1)
        ig = self.ig
        data = self.data

        Id1 = 2 * IdentityOperator(ig)
        Id2 = IdentityOperator(ig)

        c = SumOperator(Id1,Id2)
        out = c.direct(data)

        numpy.testing.assert_array_almost_equal(out.as_array(),3 * data.as_array())


    def test_CompositionOperator_direct1(self):
        ig = self.ig
        data = self.data
        G = GradientOperator(domain_geometry=ig)

        Id1 = 2 * IdentityOperator(ig)
        Id2 = IdentityOperator(ig)

        d = CompositionOperator(G, Id2)

        out1 = G.direct(data)
        out2 = d.direct(data)

        numpy.testing.assert_array_almost_equal(out2.get_item(0).as_array(),  out1.get_item(0).as_array())
        numpy.testing.assert_array_almost_equal(out2.get_item(1).as_array(),  out1.get_item(1).as_array())


    def test_CompositionOperator_direct2(self):
        ig = self.ig
        data = self.data
        G = GradientOperator(domain_geometry=ig)


        Id1 = 2 * IdentityOperator(ig)
        Id2 = IdentityOperator(ig)

        d = CompositionOperator(G, Id2)

        out1 = G.direct(data)

        d_out = d.direct(data)

        d1 = Id2.direct(data)
        d2 = G.direct(d1)

        numpy.testing.assert_array_almost_equal(d2.get_item(0).as_array(),
                                                d_out.get_item(0).as_array())
        numpy.testing.assert_array_almost_equal(d2.get_item(1).as_array(),
                                                d_out.get_item(1).as_array())


    def test_CompositionOperator_direct3(self):
        ig = self.ig
        data = self.data
        G = GradientOperator(domain_geometry=ig)


        Id1 = 2 * IdentityOperator(ig)
        Id2 = IdentityOperator(ig)

        d = CompositionOperator(G, Id2)

        out1 = G.direct(data)

        d_out = d.direct(data)

        d1 = Id2.direct(data)
        d2 = G.direct(d1)

        numpy.testing.assert_array_almost_equal(d2.get_item(0).as_array(),
                                                d_out.get_item(0).as_array())
        numpy.testing.assert_array_almost_equal(d2.get_item(1).as_array(),
                                                d_out.get_item(1).as_array())

        G2Id = G.compose(2*Id2)
        d2g = G2Id.direct(data)

        numpy.testing.assert_array_almost_equal(d2g.get_item(0).as_array(),
                                                2 * d_out.get_item(0).as_array())
        numpy.testing.assert_array_almost_equal(d2g.get_item(1).as_array(),
                                                2 * d_out.get_item(1).as_array())


    def test_CompositionOperator_direct4(self):
        ig = self.ig
        data = self.data
        G = GradientOperator(domain_geometry=ig)

        Id1 = 2 * IdentityOperator(ig)
        Id2 = IdentityOperator(ig)

        d = CompositionOperator(G, Id1, Id2)

        out1 = G.direct(data)

        d_out = d.direct(data)

        numpy.testing.assert_array_almost_equal(d_out.get_item(0).as_array(),
                                                2 * out1.get_item(0).as_array())
        numpy.testing.assert_array_almost_equal(d_out.get_item(1).as_array(),
                                                2 * out1.get_item(1).as_array())


    def test_CompositionOperator_adjoint1(self):
        ig = self.ig
        data = self.data
        G = GradientOperator(domain_geometry=ig)

        Id1 = 2 * IdentityOperator(ig)
        Id2 = IdentityOperator(ig)

        d = CompositionOperator(G, Id2)
        da = d.direct(data)

        out1 = G.adjoint(da)
        out2 = d.adjoint(da)

        numpy.testing.assert_array_almost_equal(out2.as_array(),  out1.as_array())


    def test_CompositionOperator_adjoint2(self):
        ig = self.ig
        data = self.data
        G = GradientOperator(domain_geometry=ig)

        Id1 = 2 * IdentityOperator(ig)
        Id2 = IdentityOperator(ig)

        d = CompositionOperator(G, Id1)
        da = d.direct(data)

        out1 = G.adjoint(da)
        out2 = d.adjoint(da)

        numpy.testing.assert_array_almost_equal(out2.as_array(),  2 * out1.as_array())


    def test_CompositionOperator_adjoint3(self):
        ig = self.ig
        data = self.data
        G = GradientOperator(domain_geometry=ig)

        Id1 = 2 * IdentityOperator(ig)
        Id2 = IdentityOperator(ig)

        d = G.compose(Id1)
        da = d.direct(data)

        out1 = G.adjoint(da)
        out2 = d.adjoint(da)

        numpy.testing.assert_array_almost_equal(out2.as_array(),  2 * out1.as_array())


    def test_CompositionOperator_adjoint4(self):
        ig = self.ig
        data = self.data
        G = GradientOperator(domain_geometry=ig)


        Id1 = 2 * IdentityOperator(ig)

        d = G.compose(-Id1)
        da = d.direct(data)

        out1 = G.adjoint(da)
        out2 = d.adjoint(da)

        numpy.testing.assert_array_almost_equal(out2.as_array(),  - 2 * out1.as_array())


    def test_CompositionOperator_adjoint5(self):
        ig = self.ig
        data = self.data
        G = GradientOperator(domain_geometry=ig)

        Id1 = 3 * IdentityOperator(ig)
        Id = Id1 - IdentityOperator(ig)
        d = G.compose(Id)
        da = d.direct(data)

        out1 = G.adjoint(da)
        out2 = d.adjoint(da)

        numpy.testing.assert_array_almost_equal(out2.as_array(),  2 * out1.as_array())


    def test_CompositionOperator_adjoint6(self):
        ig = self.ig
        data = self.data
        G = GradientOperator(domain_geometry=ig)


        Id1 = 3 * IdentityOperator(ig)
        Id = ZeroOperator(ig)
        d = G.compose(Id)
        da = d.direct(data)

        out1 = G.adjoint(da)
        out2 = d.adjoint(da)

        numpy.testing.assert_array_almost_equal(out2.as_array(),  0 * out1.as_array())


    def stest_CompositionOperator_direct4(self):
        ig = self.ig
        data = self.data
        G = GradientOperator(domain_geometry=ig)

        sym = SymmetrisedGradientOperator(domain_geometry=ig)
        Id2 = IdentityOperator(ig)

        d = CompositionOperator(sym, Id2)

        out1 = G.direct(data)
        out2 = d.direct(data)

        numpy.testing.assert_array_almost_equal(out2.get_item(0).as_array(),  out1.get_item(0).as_array())
        numpy.testing.assert_array_almost_equal(out2.get_item(1).as_array(),  out1.get_item(1).as_array())


    def test_CompositionOperator_adjoint7(self):
        ig = self.ig
        data = self.data
        G = GradientOperator(domain_geometry=ig)

        Id1 = 2 * IdentityOperator(ig)
        Id2 = IdentityOperator(ig)

        d = CompositionOperator(G, Id1, Id2)

        out1 = G.direct(data)
        out2 = G.adjoint(out1)

        d_out = d.adjoint(out1)

        numpy.testing.assert_array_almost_equal(d_out.as_array(),
                                                2 * out2.as_array())
        numpy.testing.assert_array_almost_equal(d_out.as_array(),
                                                2 * out2.as_array())


    def test_CompositionOperator_norm1(self):

        M1 = numpy.array([[1,0],[1,2]], dtype=float)
        M1op = MatrixOperator(M1)

        M2=numpy.array([[3,1],[0,1]], dtype=float)
        M2op = MatrixOperator(M2)


        d = CompositionOperator(M1op, M2op)

        self.assertAlmostEqual(M2op.norm(), 3.1795867966025404,places=4)
        self.assertAlmostEqual(M1op.norm(), 2.288245580264566, places=4)
        self.assertAlmostEqual(d.norm(), 5.162277659459584, places=4)

    def test_CompositionOperator_norm2(self):

        M1 = numpy.array([[4,3],[1,1]], dtype=float)
        M1op = MatrixOperator(M1)

        M2=numpy.array([[1,-3],[-1,4]], dtype=float)
        M2op = MatrixOperator(M2)


        d = CompositionOperator(M1op, M2op)

        self.assertAlmostEqual(d.norm(), 1, places=4)


    def test_CompositionOperator_norm3(self):
        ig = self.ig
        M1 = numpy.array([[4,3],[1,1]], dtype=float)
        M1op = MatrixOperator(M1)

        M2=numpy.array([[1,-3],[-1,4]], dtype=float)
        M2op = MatrixOperator(M2)

        M3=numpy.array([[1,-5],[-1,6]], dtype=float)
        M3op = MatrixOperator(M2)

        d = CompositionOperator(M1op, M2op, M3op)

        out1 = M3op.norm()
        out2 = d.norm()

        numpy.testing.assert_almost_equal(out2, out1)


    def test_CompositionOperator_norm4(self):

        M1 = numpy.array([[4,0],[0,1]], dtype=float)
        M1op = MatrixOperator(M1)

        d = CompositionOperator(M1op)

        out1 = 4
        out2 = d.norm()

        numpy.testing.assert_almost_equal(out2, out1)<|MERGE_RESOLUTION|>--- conflicted
+++ resolved
@@ -651,224 +651,6 @@
         self.assertTrue( LinearOperator.dot_test(Grad3 , decimal=4, verbose=True))
 
 
-<<<<<<< HEAD
-class TestBlockOperator(CCPiTestClass):
-    def setUp(self):
-        numpy.random.seed(1)
-
-
-    def test_BlockOperator(self):
-        M, N  = 3, 4
-        ig = ImageGeometry(M, N)
-        arr = ig.allocate('random')
-
-        G = GradientOperator(ig)
-        Id = IdentityOperator(ig)
-
-        B = BlockOperator(G, Id)
-        # Nx1 case
-        u = ig.allocate('random')
-        z1 = B.direct(u)
-
-        res = B.range_geometry().allocate()
-        #res = z1.copy()
-        B.direct(u, out=res)
-
-        self.assertBlockDataContainerEqual(z1, res)
-
-        z1 = B.range_geometry().allocate(image_labels["RANDOM"])
-
-        res1 = B.adjoint(z1)
-        res2 = B.domain_geometry().allocate()
-        B.adjoint(z1, out=res2)
-
-        self.assertNumpyArrayEqual(res1.as_array(), res2.as_array())
-
-        BB = BlockOperator( Id, 2 * Id)
-        B = BlockOperator( BB, Id )
-        v = B.domain_geometry().allocate()
-        B.adjoint(res,out=v)
-        vv = B.adjoint(res)
-        el1 = B.get_item(0,0).adjoint(z1.get_item(0)) +\
-              B.get_item(1,0).adjoint(z1.get_item(1))
-
-        self.assertNumpyArrayEqual(v.as_array(),vv.as_array())
-        # test adjoint
-
-        BB = BlockOperator( Id, 2 * Id)
-        u = ig.allocate(1)
-        z1 = BB.direct(u)
-        res = BB.range_geometry().allocate(0)
-        BB.direct(u, out=res)
-
-        self.assertNumpyArrayEqual(z1.get_item(0).as_array(),
-                                   u.as_array())
-        self.assertNumpyArrayEqual(z1.get_item(1).as_array(),
-                                   2 * u.as_array())
-        self.assertNumpyArrayEqual(res.get_item(0).as_array(),
-                                   u.as_array())
-        self.assertNumpyArrayEqual(res.get_item(1).as_array(),
-                                   2 * u.as_array())
-
-        x1 = BB.adjoint(z1)
-
-        res1 = BB.domain_geometry().allocate()
-        BB.adjoint(z1, out=res1)
-        self.assertNumpyArrayEqual(x1.as_array(),
-                                   res1.as_array())
-
-        self.assertNumpyArrayEqual(x1.as_array(),
-                                   5 * u.as_array())
-        self.assertNumpyArrayEqual(res1.as_array(),
-                                   5 * u.as_array())
-        #################################################
-
-        BB = BlockOperator( Id, 2 * Id, 3 * Id,  Id, shape=(2,2))
-        B = BB
-        u = ig.allocate(1)
-        U = BlockDataContainer(u,u)
-        z1 = B.direct(U)
-
-        self.assertNumpyArrayEqual(z1.get_item(0).as_array(),
-                                   3 * u.as_array())
-        self.assertNumpyArrayEqual(z1.get_item(1).as_array(),
-                                   4 * u.as_array())
-        res = B.range_geometry().allocate()
-        B.direct(U, out=res)
-        self.assertNumpyArrayEqual(res.get_item(0).as_array(),
-                                   3 * u.as_array())
-        self.assertNumpyArrayEqual(res.get_item(1).as_array(),
-                                   4 * u.as_array())
-
-
-        x1 = B.adjoint(z1)
-        # this should be [15 u, 10 u]
-        el1 = B.get_item(0,0).adjoint(z1.get_item(0)) + B.get_item(1,0).adjoint(z1.get_item(1))
-        el2 = B.get_item(0,1).adjoint(z1.get_item(0)) + B.get_item(1,1).adjoint(z1.get_item(1))
-
-        shape = B.get_output_shape(z1.shape, adjoint=True)
-        out = B.domain_geometry().allocate()
-
-        for col in range(B.shape[1]):
-            for row in range(B.shape[0]):
-                if row == 0:
-                    el = B.get_item(row,col).adjoint(z1.get_item(row))
-                else:
-                    el += B.get_item(row,col).adjoint(z1.get_item(row))
-            out.get_item(col).fill(el)
-
-        self.assertNumpyArrayEqual(out.get_item(0).as_array(),
-                                   15 * u.as_array())
-        self.assertNumpyArrayEqual(out.get_item(1).as_array(),
-                                   10 * u.as_array())
-
-        res2 = B.domain_geometry().allocate()
-        #print (res2, res2.as_array())
-        B.adjoint(z1, out = res2)
-
-        #print ("adjoint",x1.as_array(),"\n",res2.as_array())
-        self.assertNumpyArrayEqual(
-            out.get_item(0).as_array(),
-            res2.get_item(0).as_array()
-            )
-        self.assertNumpyArrayEqual(
-            out.get_item(1).as_array(),
-            res2.get_item(1).as_array()
-            )
-
-        B1 = BlockOperator(G, Id)
-        U = ig.allocate(image_labels["RANDOM"])
-        #U = BlockDataContainer(u,u)
-        RES1 = B1.range_geometry().allocate()
-
-        Z1 = B1.direct(U)
-        B1.direct(U, out = RES1)
-
-        self.assertBlockDataContainerEqual(Z1,RES1)
-
-    @unittest.skipIf(True, 'Skipping time tests')
-    def test_timedifference(self):
-        M, N ,W = 100, 512, 512
-        ig = ImageGeometry(M, N, W)
-        arr = ig.allocate('random')
-
-        G = GradientOperator(ig, backend='numpy')
-        Id = IdentityOperator(ig)
-
-        B = BlockOperator(G, Id)
-
-
-        # Nx1 case
-        u = ig.allocate('random')
-        steps = [timer()]
-        i = 0
-        n = 10.
-        t1 = t2 = 0
-        res = B.range_geometry().allocate()
-
-        while (i < n):
-            steps.append(timer())
-            z1 = B.direct(u)
-            steps.append(timer())
-            t = dt(steps)
-            #print ("B.direct(u) " ,t)
-            t1 += t/n
-
-            steps.append(timer())
-            B.direct(u, out = res)
-            steps.append(timer())
-            t = dt(steps)
-            #print ("B.direct(u, out=res) " ,t)
-            t2 += t/n
-            i += 1
-
-        self.assertGreater(t1,t2)
-
-        steps = [timer()]
-        i = 0
-        #n = 50.
-        t1 = t2 = 0
-        resd = B.domain_geometry().allocate()
-        z1 = B.direct(u)
-        #B.adjoint(z1, out=resd)
-
-        while (i < n):
-            steps.append(timer())
-            w1 = B.adjoint(z1)
-            steps.append(timer())
-            t = dt(steps)
-            #print ("B.adjoint(z1) " ,t)
-            t1 += t/n
-
-            steps.append(timer())
-            B.adjoint(z1, out=resd)
-            steps.append(timer())
-            t = dt(steps)
-            #print ("B.adjoint(z1, out=res) " ,t)
-            t2 += t/n
-            i += 1
-
-
-    def test_BlockOperatorLinearValidity(self):
-        M, N  = 3, 4
-        ig = ImageGeometry(M, N)
-        arr = ig.allocate('random', seed=1)
-
-        G = GradientOperator(ig)
-        Id = IdentityOperator(ig)
-
-        B = BlockOperator(G, Id)
-        # Nx1 case
-        u = ig.allocate('random', seed=2)
-        w = B.range_geometry().allocate(image_labels["RANDOM"], seed=3)
-        w1 = B.direct(u)
-        u1 = B.adjoint(w)
-        self.assertAlmostEqual((w * w1).sum() , (u1*u).sum(), places=5)
-=======
->>>>>>> eb254e0b
-
- 
-
 class TestOperatorCompositionSum(unittest.TestCase):
     def setUp(self):
         self.data = dataexample.BOAT.get(size=(128,128))
