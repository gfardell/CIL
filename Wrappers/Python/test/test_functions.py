# -*- coding: utf-8 -*-
#  CCP in Tomographic Imaging (CCPi) Core Imaging Library (CIL).

#   Copyright 2017 UKRI-STFC
#   Copyright 2017 University of Manchester

#   Licensed under the Apache License, Version 2.0 (the "License");
#   you may not use this file except in compliance with the License.
#   You may obtain a copy of the License at
#   http://www.apache.org/licenses/LICENSE-2.0

#   Unless required by applicable law or agreed to in writing, software
#   distributed under the License is distributed on an "AS IS" BASIS,
#   WITHOUT WARRANTIES OR CONDITIONS OF ANY KIND, either express or implied.
#   See the License for the specific language governing permissions and
#   limitations under the License.

from __future__ import absolute_import, division

import numpy as np

from ccpi.framework import DataContainer, ImageGeometry, \
    VectorGeometry, VectorData, BlockDataContainer
from ccpi.optimisation.operators import Identity, LinearOperatorMatrix, CompositionOperator, DiagonalOperator, BlockOperator
from ccpi.optimisation.functions import Function, KullbackLeibler
from ccpi.optimisation.operators import Gradient

from ccpi.optimisation.functions import Function, KullbackLeibler, WeightedL2NormSquared, L2NormSquared,\
                                         L1Norm, MixedL21Norm, LeastSquares, \
                                         ZeroFunction, FunctionOperatorComposition,\
                                         Rosenbrock, IndicatorBox                                     

import unittest
import numpy
import scipy.special

from ccpi.framework import ImageGeometry
from ccpi.optimisation.functions import TranslateFunction
from timeit import default_timer as timer


                    
class TestFunction(unittest.TestCase):
    def assertBlockDataContainerEqual(self, container1, container2):
        print ("assert Block Data Container Equal")
        self.assertTrue(issubclass(container1.__class__, container2.__class__))
        for col in range(container1.shape[0]):
            if issubclass(container1.get_item(col).__class__, DataContainer):
                print ("Checking col ", col)
                self.assertNumpyArrayEqual(
                    container1.get_item(col).as_array(), 
                    container2.get_item(col).as_array()
                    )
            else:
                self.assertBlockDataContainerEqual(container1.get_item(col),container2.get_item(col))
    def assertBlockDataContainerAlmostEqual(self, container1, container2, decimal=7):
        print ("assert Block Data Container Equal")
        self.assertTrue(issubclass(container1.__class__, container2.__class__))
        for col in range(container1.shape[0]):
            if issubclass(container1.get_item(col).__class__, DataContainer):
                print ("Checking col ", col)
                self.assertNumpyArrayAlmostEqual(
                    container1.get_item(col).as_array(), 
                    container2.get_item(col).as_array(), 
                    decimal = decimal
                    )
            else:
                self.assertBlockDataContainerEqual(container1.get_item(col),
                container2.get_item(col), decimal=decimal)
    
    def assertNumpyArrayEqual(self, first, second):
        res = True
        try:
            numpy.testing.assert_array_equal(first, second)
        except AssertionError as err:
            res = False
            print(err)
        self.assertTrue(res)

    def assertNumpyArrayAlmostEqual(self, first, second, decimal=6):
        res = True
        try:
            numpy.testing.assert_array_almost_equal(first, second, decimal)
        except AssertionError as err:
            res = False
            print(err)
            print("expected " , second)
            print("actual " , first)

        self.assertTrue(res)
    def test_Function(self):
    
        numpy.random.seed(10)
        N = 3
        ig = ImageGeometry(N,N)
        ag = ig       
        op1 = Gradient(ig)
        op2 = Identity(ig, ag)

        # Form Composite Operator
        operator = BlockOperator(op1, op2 , shape=(2,1) )
        
        # Create functions
        noisy_data = ag.allocate(ImageGeometry.RANDOM)
        
        d = ag.allocate(ImageGeometry.RANDOM)
        alpha = 0.5
        # scaled function
        g = alpha * L2NormSquared(b=noisy_data)
        
        # Compare call of g
        a2 = alpha*(d - noisy_data).power(2).sum()
        #print(a2, g(d)) 
        self.assertEqual(a2, g(d))
        
        # Compare convex conjugate of g
        a3 = 0.5 * d.squared_norm() + d.dot(noisy_data)
        self.assertAlmostEqual(a3, g.convex_conjugate(d), places=7)
        #print( a3, g.convex_conjugate(d))

        #test proximal conjugate

    
    def test_L2NormSquared(self):
        # TESTS for L2 and scalar * L2
        print ("Test L2NormSquared")
        numpy.random.seed(1)
        M, N, K = 2,3,5
        ig = ImageGeometry(voxel_num_x=M, voxel_num_y = N, voxel_num_z = K)
        u = ig.allocate(ImageGeometry.RANDOM)
        b = ig.allocate(ImageGeometry.RANDOM) 
        
        # check grad/call no data
        f = L2NormSquared()
        a1 = f.gradient(u)
        a2 = 2 * u
        numpy.testing.assert_array_almost_equal(a1.as_array(), a2.as_array(), decimal=4)
        numpy.testing.assert_equal(f(u), u.squared_norm())

        # check grad/call with data
        f1 = L2NormSquared(b=b)
        b1 = f1.gradient(u)
        b2 = 2 * (u-b)
            
        numpy.testing.assert_array_almost_equal(b1.as_array(), b2.as_array(), decimal=4)
        numpy.testing.assert_equal(f1(u), (u-b).squared_norm())
        
        #check convex conjuagate no data
        c1 = f.convex_conjugate(u)
        c2 = 1/4. * u.squared_norm()
        numpy.testing.assert_equal(c1, c2)
        
        #check convex conjugate with data
        d1 = f1.convex_conjugate(u)
        d2 = (1./4.) * u.squared_norm() + (u*b).sum()
        numpy.testing.assert_almost_equal(d1, d2, decimal=6)  
        
        # check proximal no data
        tau = 5
        e1 = f.proximal(u, tau)
        e2 = u/(1+2*tau)
        numpy.testing.assert_array_almost_equal(e1.as_array(), e2.as_array(), decimal=4)
        
        # check proximal with data
        tau = 5
        h1 = f1.proximal(u, tau)
        h2 = (u-b)/(1+2*tau) + b
        numpy.testing.assert_array_almost_equal(h1.as_array(), h2.as_array(), decimal=4)    
        
        # check proximal conjugate no data
        tau = 0.2
        k1 = f.proximal_conjugate(u, tau)
        k2 = u/(1 + tau/2 )
        numpy.testing.assert_array_almost_equal(k1.as_array(), k2.as_array(), decimal=4) 
        
        # check proximal conjugate with data
        l1 = f1.proximal_conjugate(u, tau)
        l2 = (u - tau * b)/(1 + tau/2 )
        numpy.testing.assert_array_almost_equal(l1.as_array(), l2.as_array(), decimal=4)     

        # check scaled function properties

        # scalar 
        scalar = 100
        f_scaled_no_data = scalar * L2NormSquared()
        f_scaled_data = scalar * L2NormSquared(b=b)
        
        # call
        numpy.testing.assert_equal(f_scaled_no_data(u), scalar*f(u))
        numpy.testing.assert_equal(f_scaled_data(u), scalar*f1(u))
        
        # grad
        numpy.testing.assert_array_almost_equal(f_scaled_no_data.gradient(u).as_array(), scalar*f.gradient(u).as_array(), decimal=4)
        numpy.testing.assert_array_almost_equal(f_scaled_data.gradient(u).as_array(), scalar*f1.gradient(u).as_array(), decimal=4)
        
        # conj
        numpy.testing.assert_almost_equal(f_scaled_no_data.convex_conjugate(u), \
                                f.convex_conjugate(u/scalar) * scalar, decimal=4)
        
        numpy.testing.assert_almost_equal(f_scaled_data.convex_conjugate(u), \
                                scalar * f1.convex_conjugate(u/scalar), decimal=4)
        
        # proximal
        numpy.testing.assert_array_almost_equal(f_scaled_no_data.proximal(u, tau).as_array(), \
                                                f.proximal(u, tau*scalar).as_array())
        
        
        numpy.testing.assert_array_almost_equal(f_scaled_data.proximal(u, tau).as_array(), \
                                                f1.proximal(u, tau*scalar).as_array())
                                
        
        # proximal conjugate
        numpy.testing.assert_array_almost_equal(f_scaled_no_data.proximal_conjugate(u, tau).as_array(), \
                                                (u/(1 + tau/(2*scalar) )).as_array(), decimal=4)
        
        numpy.testing.assert_array_almost_equal(f_scaled_data.proximal_conjugate(u, tau).as_array(), \
                                                ((u - tau * b)/(1 + tau/(2*scalar) )).as_array(), decimal=4)    
        
    def test_L2NormSquaredOut(self):
        # TESTS for L2 and scalar * L2
    
        M, N, K = 2,3,5
        ig = ImageGeometry(voxel_num_x=M, voxel_num_y = N, voxel_num_z = K)
        u = ig.allocate(ImageGeometry.RANDOM, seed=1)
        b = ig.allocate(ImageGeometry.RANDOM, seed=2) 
        
        # check grad/call no data
        f = L2NormSquared()
        a1 = f.gradient(u)
        a2 = a1 * 0.
        f.gradient(u, out=a2)
        numpy.testing.assert_array_almost_equal(a1.as_array(), a2.as_array(), decimal=4)
        #numpy.testing.assert_equal(f(u), u.squared_norm())

        # check grad/call with data
        f1 = L2NormSquared(b=b)
        b1 = f1.gradient(u)
        b2 = b1 * 0.
        f1.gradient(u, out=b2)
            
        numpy.testing.assert_array_almost_equal(b1.as_array(), b2.as_array(), decimal=4)
        #numpy.testing.assert_equal(f1(u), (u-b).squared_norm())
        
        # check proximal no data
        tau = 5
        e1 = f.proximal(u, tau)
        e2 = e1 * 0.
        f.proximal(u, tau, out=e2)
        numpy.testing.assert_array_almost_equal(e1.as_array(), e2.as_array(), decimal=4)
        
        # check proximal with data
        tau = 5
        h1 = f1.proximal(u, tau)
        h2 = h1 * 0.
        f1.proximal(u, tau, out=h2)
        numpy.testing.assert_array_almost_equal(h1.as_array(), h2.as_array(), decimal=4)    
        
        # check proximal conjugate no data
        tau = 0.2
        k1 = f.proximal_conjugate(u, tau)
        k2 = k1 * 0.
        f.proximal_conjugate(u, tau, out=k2)

        numpy.testing.assert_array_almost_equal(k1.as_array(), k2.as_array(), decimal=4) 
        
        # check proximal conjugate with data
        l1 = f1.proximal_conjugate(u, tau)
        l2 = l1 * 0.
        f1.proximal_conjugate(u, tau, out=l2)
        numpy.testing.assert_array_almost_equal(l1.as_array(), l2.as_array(), decimal=4)     

        # check scaled function properties

        # scalar 
        scalar = 100
        f_scaled_no_data = scalar * L2NormSquared()
        f_scaled_data = scalar * L2NormSquared(b=b)
        
        # grad
        w = f_scaled_no_data.gradient(u)
        ww = w * 0
        f_scaled_no_data.gradient(u, out=ww)

        numpy.testing.assert_array_almost_equal(w.as_array(), 
            ww.as_array(), decimal=4)

        # numpy.testing.assert_array_almost_equal(f_scaled_data.gradient(u).as_array(), scalar*f1.gradient(u).as_array(), decimal=4)
        
        # # conj
        # numpy.testing.assert_almost_equal(f_scaled_no_data.convex_conjugate(u), \
        #                         f.convex_conjugate(u/scalar) * scalar, decimal=4)
        
        # numpy.testing.assert_almost_equal(f_scaled_data.convex_conjugate(u), \
        #                         scalar * f1.convex_conjugate(u/scalar), decimal=4)
        
        # # proximal
        w = f_scaled_no_data.proximal(u, tau)
        ww = w * 0
        f_scaled_no_data.proximal(u, tau, out=ww)
        numpy.testing.assert_array_almost_equal(w.as_array(), \
                                                ww.as_array())
        
        
        # numpy.testing.assert_array_almost_equal(f_scaled_data.proximal(u, tau).as_array(), \
        #                                         f1.proximal(u, tau*scalar).as_array())
                                
        
        # proximal conjugate
        w = f_scaled_no_data.proximal_conjugate(u, tau)
        ww = w * 0
        f_scaled_no_data.proximal_conjugate(u, tau, out=ww)
        numpy.testing.assert_array_almost_equal(w.as_array(), \
                                                ww.as_array(), decimal=4)
        
        # numpy.testing.assert_array_almost_equal(f_scaled_data.proximal_conjugate(u, tau).as_array(), \
        #                                         ((u - tau * b)/(1 + tau/(2*scalar) )).as_array(), decimal=4)    
           
    def test_Norm2sq_as_FunctionOperatorComposition(self):
        
        print('Test for FunctionOperatorComposition')         
            
        M, N = 50, 50
        ig = ImageGeometry(voxel_num_x=M, voxel_num_y = N)
        b = ig.allocate('random', seed=1)
        
        print('Check call with Identity operator... OK\n')
        operator = 3 * Identity(ig)
            
<<<<<<< HEAD
        u = ig.allocate('random_int', seed = 50)
        f = 0.5 * L2NormSquared(b = b)
        func1 = FunctionOperatorComposition(f, operator)
=======
        u = ig.allocate('random', seed = 50)
        
        func1 = FunctionOperatorComposition(0.5 * L2NormSquared(b = b), operator)
>>>>>>> c1cb8312
        func2 = LeastSquares(operator, b, 0.5)
        print("f.L {}".format(f.L))
        print("0.5*f.L {}".format((0.5*f).L))
        print("type func1 {}".format(type(func1)))
        print("func1.L {}".format(func1.L))
        print("func2.L {}".format(func2.L))
        print("operator.norm() {}".format(operator.norm()))
  
        self.assertNumpyArrayAlmostEqual(func1(u), func2(u))
        
        
        print('Check gradient with Identity operator... OK\n')
        
        tmp1 = ig.allocate()
        tmp2 = ig.allocate()
        res_gradient1 = func1.gradient(u)
        res_gradient2 = func2.gradient(u)    
        func1.gradient(u, out = tmp1)
        func2.gradient(u, out = tmp2)
            
        self.assertNumpyArrayAlmostEqual(res_gradient1.as_array(), res_gradient2.as_array())
        self.assertNumpyArrayAlmostEqual(tmp1.as_array(), tmp2.as_array())
       
        
        print('Check call with LinearOperatorMatrix... OK\n')  
        mat = np.random.randn(M, N)
        operator = LinearOperatorMatrix(mat)   
        vg = VectorGeometry(N)
        b = vg.allocate('random')    
        u = vg.allocate('random')
          
        func1 = FunctionOperatorComposition(0.5 * L2NormSquared(b = b), operator)
        func2 = LeastSquares(operator, b, 0.5)
         
        self.assertNumpyArrayAlmostEqual(func1(u), func2(u))       
        numpy.testing.assert_almost_equal(func1.L, func2.L)         
            
    def test_mixedL12Norm(self):
        numpy.random.seed(1)
        M, N, K = 2,3,5
        ig = ImageGeometry(voxel_num_x=M, voxel_num_y = N)
        u1 = ig.allocate('random')
        u2 = ig.allocate('random')
        
        U = BlockDataContainer(u1, u2, shape=(2,1))
        
        # Define no scale and scaled
        f_no_scaled = MixedL21Norm() 
        f_scaled = 1 * MixedL21Norm()  
        
        # call
        
        a1 = f_no_scaled(U)
        a2 = f_scaled(U)
        self.assertNumpyArrayAlmostEqual(a1,a2)
        
        
        tmp = [ el**2 for el in U.containers ]
        self.assertBlockDataContainerEqual(BlockDataContainer(*tmp),
                                           U.power(2))
        
        z1 = f_no_scaled.proximal_conjugate(U, 1)
        u3 = ig.allocate('random')
        u4 = ig.allocate('random')
        
        z3 = BlockDataContainer(u3, u4, shape=(2,1))
        
        
        f_no_scaled.proximal_conjugate(U, 1, out=z3)
        self.assertBlockDataContainerAlmostEqual(z3,z1, decimal=5)

    def test_KullbackLeibler(self):
        print ("test_KullbackLeibler")
        #numpy.random.seed(1)
        M, N, K =  2, 3, 4
        ig = ImageGeometry(N, M, K)
        
        u1 = ig.allocate('random', seed = 500)    
        g1 = ig.allocate('random', seed = 100)
        b1 = ig.allocate('random', seed = 1000)
        
        # with no data
        try:
            f = KullbackLeibler()   
        except ValueError:
            print('Give data b=...\n')
            
        print('With negative data, no background\n')   
        try:        
            f = KullbackLeibler(b=-1*g1)
        except ValueError:
            print('We have negative data\n') 
            
        f = KullbackLeibler(b=g1)        
            
        print('Check KullbackLeibler(x,x)=0\n') 
        self.assertNumpyArrayAlmostEqual(0.0, f(g1))
                
        print('Check gradient .... is OK \n')
        res_gradient = f.gradient(u1)
        res_gradient_out = u1.geometry.allocate()
        f.gradient(u1, out = res_gradient_out) 
        self.assertNumpyArrayAlmostEqual(res_gradient.as_array(), \
                                                res_gradient_out.as_array(),decimal = 4)  
        
        print('Check proximal ... is OK\n')        
        tau = 400.4
        res_proximal = f.proximal(u1, tau)
        res_proximal_out = u1.geometry.allocate()   
        f.proximal(u1, tau, out = res_proximal_out)
        self.assertNumpyArrayAlmostEqual(res_proximal.as_array(), \
                                                res_proximal_out.as_array(), decimal =5)  
        
        print('Check conjugate ... is OK\n')  
        
        if (1 - u1.as_array()).all():
            print('If 1-x<=0, Convex conjugate returns 0.0')
        u2 = u1 * 0 + 2.
        self.assertNumpyArrayAlmostEqual(0.0, f.convex_conjugate(u2))   


        print('Check KullbackLeibler with background\n')      
        eta = b1
        
        f1 = KullbackLeibler(b=g1, eta=b1) 
            
        tmp_sum = (u1 + eta).as_array()
        ind = tmp_sum >= 0
        tmp = scipy.special.kl_div(f1.b.as_array()[ind], tmp_sum[ind])                 
        self.assertNumpyArrayAlmostEqual(f1(u1), numpy.sum(tmp) )          
        
        res_proximal_conj_out = u1.geometry.allocate()
        proxc = f.proximal_conjugate(u1,tau)
        f.proximal_conjugate(u1, tau, out=res_proximal_conj_out)
        print(res_proximal_conj_out.as_array())
        print(proxc.as_array())
        numpy.testing.assert_array_almost_equal(proxc.as_array(), res_proximal_conj_out.as_array())

    def test_Rosenbrock(self):
        f = Rosenbrock (alpha = 1, beta=100)
        x = VectorData(numpy.asarray([1,1]))
        assert f(x) == 0.
        numpy.testing.assert_array_almost_equal( f.gradient(x).as_array(), numpy.zeros(shape=(2,), dtype=numpy.float32))
    def test_IndicatorBox(self):
        ig = ImageGeometry(10,10)
        im = ig.allocate(-1)
        ib = IndicatorBox(lower=0)
        a = ib(im)
        numpy.testing.assert_equal(a, numpy.inf)
        ib = IndicatorBox(lower=-2)
        a = ib(im)
        numpy.testing.assert_array_equal(0, a)
        ib = IndicatorBox(lower=-5, upper=-2)
        a = ib(im)
        numpy.testing.assert_equal(a, numpy.inf)
        
    def tests_for_L2NormSq_and_weighted(self):

        M, N, K = 2,3,1
        ig = ImageGeometry(voxel_num_x=M, voxel_num_y = N, voxel_num_z = K)
        u = ig.allocate('random')
        b = ig.allocate('random') 
        
        # check grad/call no data
        f = L2NormSquared()
        a1 = f.gradient(u)
        a2 = 2 * u
        numpy.testing.assert_array_almost_equal(a1.as_array(), a2.as_array(), decimal=4)
        numpy.testing.assert_equal(f(u), u.squared_norm())
    
        # check grad/call with data
        
#        igggg = ImageGeometry(4,4)
        f1 = L2NormSquared(b=b)
        b1 = f1.gradient(u)
        b2 = 2 * (u-b)
            
        numpy.testing.assert_array_almost_equal(b1.as_array(), b2.as_array(), decimal=4)
        numpy.testing.assert_equal(f1(u), ((u-b)).squared_norm())
        
        #check convex conjuagate no data
        c1 = f.convex_conjugate(u)
        c2 = 1/4 * u.squared_norm()
        numpy.testing.assert_equal(c1, c2)
        
        #check convex conjuagate with data
        d1 = f1.convex_conjugate(u)
        d2 = (1/4) * u.squared_norm() + u.dot(b)
        numpy.testing.assert_equal(d1, d2)  
        
        # check proximal no data
        tau = 5
        e1 = f.proximal(u, tau)
        e2 = u/(1+2*tau)
        numpy.testing.assert_array_almost_equal(e1.as_array(), e2.as_array(), decimal=4)
        
        # check proximal with data
        tau = 5
        h1 = f1.proximal(u, tau)
        h2 = (u-b)/(1+2*tau) + b
        numpy.testing.assert_array_almost_equal(h1.as_array(), h2.as_array(), decimal=4)    
        
        # check proximal conjugate no data
        tau = 0.2
        k1 = f.proximal_conjugate(u, tau)
        k2 = u/(1 + tau/2 )
        numpy.testing.assert_array_almost_equal(k1.as_array(), k2.as_array(), decimal=4) 
        
        # check proximal conjugate with data
        l1 = f1.proximal_conjugate(u, tau)
        l2 = (u - tau * b)/(1 + tau/2 )
        numpy.testing.assert_array_almost_equal(l1.as_array(), l2.as_array(), decimal=4)     
        
            
        # check scaled function properties
        
        # scalar 
        scalar = 100
        f_scaled_no_data = scalar * L2NormSquared()
        f_scaled_data = scalar * L2NormSquared(b=b)
        
        # call
        numpy.testing.assert_equal(f_scaled_no_data(u), scalar*f(u))
        numpy.testing.assert_equal(f_scaled_data(u), scalar*f1(u))
        
        # grad
        numpy.testing.assert_array_almost_equal(f_scaled_no_data.gradient(u).as_array(), scalar*f.gradient(u).as_array(), decimal=4)
        numpy.testing.assert_array_almost_equal(f_scaled_data.gradient(u).as_array(), scalar*f1.gradient(u).as_array(), decimal=4)
        
        # conj
        numpy.testing.assert_almost_equal(f_scaled_no_data.convex_conjugate(u), \
                                   f.convex_conjugate(u/scalar) * scalar, decimal=4)
        
        numpy.testing.assert_almost_equal(f_scaled_data.convex_conjugate(u), \
                                   scalar * f1.convex_conjugate(u/scalar), decimal=4)
        
        # proximal
        numpy.testing.assert_array_almost_equal(f_scaled_no_data.proximal(u, tau).as_array(), \
                                                f.proximal(u, tau*scalar).as_array())
        
        
        numpy.testing.assert_array_almost_equal(f_scaled_data.proximal(u, tau).as_array(), \
                                                f1.proximal(u, tau*scalar).as_array())
                                   
        
        # proximal conjugate
        numpy.testing.assert_array_almost_equal(f_scaled_no_data.proximal_conjugate(u, tau).as_array(), \
                                                (u/(1 + tau/(2*scalar) )).as_array(), decimal=4)
        
        numpy.testing.assert_array_almost_equal(f_scaled_data.proximal_conjugate(u, tau).as_array(), \
                                                ((u - tau * b)/(1 + tau/(2*scalar) )).as_array(), decimal=4)   
        
        
        
        print( " ####### check without out ######### " )
              
              
        u_out_no_out = ig.allocate('random_int')         
        res_no_out = f_scaled_data.proximal_conjugate(u_out_no_out, 0.5)          
        print(res_no_out.as_array())
        
        print( " ####### check with out ######### " ) 
              
        res_out = ig.allocate()        
        f_scaled_data.proximal_conjugate(u_out_no_out, 0.5, out = res_out)
        
        print(res_out.as_array())   
    
        numpy.testing.assert_array_almost_equal(res_no_out.as_array(), \
                                                res_out.as_array(), decimal=4)  
        
        
        
        ig1 = ImageGeometry(2,3)
        
        tau = 0.1
        
        u = ig1.allocate('random')
        b = ig1.allocate('random')
        
        scalar = 0.5
        f_scaled = scalar * L2NormSquared(b=b)
        f_noscaled = L2NormSquared(b=b)
        
        
        res1 = f_scaled.proximal(u, tau)
        res2 = f_noscaled.proximal(u, tau*scalar)
        
    #    res2 = (u + tau*b)/(1+tau)
        
        numpy.testing.assert_array_almost_equal(res1.as_array(), \
                                                res2.as_array(), decimal=4)
        
                    
        print("Checks for WeightedL2NormSquared")

        
        # Tests for weighted L2NormSquared
        ig = ImageGeometry(voxel_num_x = 3, voxel_num_y = 3)
        weight = ig.allocate('random')
        
        f = WeightedL2NormSquared(weight=weight)                                              
        x = ig.allocate(0.4)
        
        res1 = f(x)
        res2 = (weight * (x**2)).sum()
        numpy.testing.assert_almost_equal(res1, res2, decimal=4)
        
        print("Call of WeightedL2NormSquared is ... ok")
        
        # gradient for weighted L2NormSquared    
        res1 = f.gradient(x)
        res2 = 2*weight*x
        out = ig.allocate()
        f.gradient(x, out = out)
        numpy.testing.assert_array_almost_equal(res1.as_array(), \
                                                out.as_array(), decimal=4)  
        numpy.testing.assert_array_almost_equal(res2.as_array(), \
                                                out.as_array(), decimal=4)  
        
        print("Gradient of WeightedL2NormSquared is ... ok")    
        
        # convex conjugate for weighted L2NormSquared       
        res1 = f.convex_conjugate(x)
        res2 = 1/4 * (x/weight.sqrt()).squared_norm()
        numpy.testing.assert_array_almost_equal(res1, \
                                                res2, decimal=4)   
        
        print("Convex conjugate of WeightedL2NormSquared is ... ok")        
        
        # proximal for weighted L2NormSquared       
        tau = 0.3
        out = ig.allocate()
        res1 = f.proximal(x, tau)
        f.proximal(x, tau, out = out)
        res2 = x/(1+2*tau*weight)
        numpy.testing.assert_array_almost_equal(res1.as_array(), \
                                                res2.as_array(), decimal=4)  
        
        print("Proximal of WeightedL2NormSquared is ... ok")  
        
        
        tau = 0.3
        out = ig.allocate()
        res1 = f.proximal_conjugate(x, tau)   
        res2 = x/(1 + tau/(2*weight))    
        numpy.testing.assert_array_almost_equal(res1.as_array(), \
                                                res2.as_array(), decimal=4)  
        
        print("Proximal conjugate of WeightedL2NormSquared is ... ok")  
    
    
        b = ig.allocate('random')
        f1 = TranslateFunction(WeightedL2NormSquared(weight=weight), b) 
        f2 = WeightedL2NormSquared(weight = weight, b=b)
        res1 = f1(x)
        res2 = f2(x)
        numpy.testing.assert_almost_equal(res1, res2, decimal=4)
        
        print("Call of WeightedL2NormSquared vs TranslateFunction is ... ok") 
        
        f1 = WeightedL2NormSquared(b=b)
        f2 = L2NormSquared(b=b)
        
        numpy.testing.assert_almost_equal(f1.L, f2.L, decimal=4)
        numpy.testing.assert_almost_equal(f1.L, 2, decimal=4)
        numpy.testing.assert_almost_equal(f2.L, 2, decimal=4)
        
        print("Check Lip constants ... ok")          
        


    def tests_for_LS_weightedLS(self):
                        
        ig = ImageGeometry(40,30)
        
        A = Identity(ig)
        b = ig.allocate('random')
        x = ig.allocate('random')
        c = 0.3
        
        weight = ig.allocate('random') 
        
        D = DiagonalOperator(weight)
        norm_weight = D.norm()
        
        f1 = LeastSquares(A, b, c, weight) 
        f2 = LeastSquares(A, b, c)
        
        print("Check LS vs wLS")        
        
        # check Lipshitz    
        numpy.testing.assert_almost_equal(f2.L, 2 * c * A.norm()**2)   
        numpy.testing.assert_almost_equal(f1.L, 2 * c * norm_weight * A.norm()**2) 
        print("Lipschitz is ... OK")
            
        # check call with weight                   
        res1 = c * (A.direct(x)-b).dot(weight * (A.direct(x) - b))
        res2 = f1(x)    
        numpy.testing.assert_almost_equal(res1, res2)
        print("Call is ... OK")        
        
        # check call without weight                  
        res1 = c * (A.direct(x)-b).dot((A.direct(x) - b))
        res2 = f2(x)    
        numpy.testing.assert_almost_equal(res1, res2) 
        print("Call without weight is ... OK")        
        
        # check gradient with weight             
        out = ig.allocate()
        res1 = f1.gradient(x)
        f1.gradient(x, out = out)
        res2 = 2 * c * A.adjoint(weight*(A.direct(x)-b))
        numpy.testing.assert_array_almost_equal(res1.as_array(), res2.as_array())
        numpy.testing.assert_array_almost_equal(out.as_array(), res2.as_array())
        print("Gradient is ... OK")          
        
        # check gradient without weight             
        out = ig.allocate()
        res1 = f2.gradient(x)
        f2.gradient(x, out = out)
        res2 = 2*c*A.adjoint(A.direct(x)-b)
        numpy.testing.assert_array_almost_equal(res1.as_array(), res2.as_array())
        numpy.testing.assert_array_almost_equal(out.as_array(), res2.as_array())
        
        print("Gradient without weight is ... OK")   


        print("Compare Least Squares with DiagonalOperator + CompositionOperator")
        
        ig2 = ImageGeometry(100,100,100)
        A = Identity(ig2)
        b = ig2.allocate('random')
        x = ig2.allocate('random')
        c = 0.3
        
        weight = ig2.allocate('random')     
        
        weight_operator = DiagonalOperator(weight.sqrt())
        tmp_A = CompositionOperator(weight_operator, A)
        tmp_b = weight_operator.direct(b)
    
        f1 = LeastSquares(tmp_A, tmp_b, c)    
        f2 = LeastSquares(A, b, c, weight)
        
        t0 = timer()
        res1 = f1(x)
        t1 = timer()
        print("Time with Composition+Diagonal is {}".format(t1-t0))
        
        t2 = timer()
        res2 = f2(x)
        t3 = timer()
        print("Time with LS + weight is {}".format(t3-t2))
        
        numpy.testing.assert_almost_equal(res1, res2, decimal=2)          

    def test_Lipschitz(self):
        print('Test for FunctionOperatorComposition')         
            
        M, N = 50, 50
        ig = ImageGeometry(voxel_num_x=M, voxel_num_y = N)
        b = ig.allocate('random', seed=1)
        
        print('Check call with Identity operator... OK\n')
        operator = 3 * Identity(ig)
            
        u = ig.allocate('random_int', seed = 50)
        func2 = LeastSquares(operator, b, 0.5)
        assert func2.L != 2
        print (func2.L)
        func2.L = 2
        assert func2.L == 2




if __name__ == '__main__':
    
    d = TestFunction()
    d.test_KullbackLeibler()
    d.tests_for_L2NormSq_and_weighted()
    d.tests_for_LS_weightedLS()
    d.test_Norm2sq_as_FunctionOperatorComposition()    <|MERGE_RESOLUTION|>--- conflicted
+++ resolved
@@ -321,20 +321,15 @@
             
         M, N = 50, 50
         ig = ImageGeometry(voxel_num_x=M, voxel_num_y = N)
+        #numpy.random.seed(1)
         b = ig.allocate('random', seed=1)
         
         print('Check call with Identity operator... OK\n')
         operator = 3 * Identity(ig)
             
-<<<<<<< HEAD
-        u = ig.allocate('random_int', seed = 50)
+        u = ig.allocate('random', seed = 50)
         f = 0.5 * L2NormSquared(b = b)
         func1 = FunctionOperatorComposition(f, operator)
-=======
-        u = ig.allocate('random', seed = 50)
-        
-        func1 = FunctionOperatorComposition(0.5 * L2NormSquared(b = b), operator)
->>>>>>> c1cb8312
         func2 = LeastSquares(operator, b, 0.5)
         print("f.L {}".format(f.L))
         print("0.5*f.L {}".format((0.5*f).L))
@@ -343,7 +338,8 @@
         print("func2.L {}".format(func2.L))
         print("operator.norm() {}".format(operator.norm()))
   
-        self.assertNumpyArrayAlmostEqual(func1(u), func2(u))
+        # self.assertNumpyArrayAlmostEqual(func1(u), func2(u))
+        numpy.testing.assert_array_almost_equal(func1(u).as_array(), func2(u).as_array())
         
         
         print('Check gradient with Identity operator... OK\n')
