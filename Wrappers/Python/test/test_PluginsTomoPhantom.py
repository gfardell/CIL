--- conflicted
+++ resolved
@@ -35,13 +35,8 @@
         offset = 0.4
         ag = AcquisitionGeometry.create_Cone2D((offset,-100), (offset,100))
         ag.set_panel(N)
-<<<<<<< HEAD
-        
+
         ag.set_angles(angles, angle_unit=acquisition_labels["DEGREE"])
-=======
-
-        ag.set_angles(angles, angle_unit=AcquisitionGeometry.DEGREE)
->>>>>>> ac752157
         ig = ag.get_ImageGeometry()
         self.ag = ag
         self.ig = ig
@@ -107,13 +102,8 @@
         offset = 0.4
         ag = AcquisitionGeometry.create_Cone3D((offset,-100,0), (offset,100,0))
         ag.set_panel((N,N/2))
-<<<<<<< HEAD
-        
+
         ag.set_angles(angles, angle_unit=acquisition_labels["DEGREE"])
-=======
-
-        ag.set_angles(angles, angle_unit=AcquisitionGeometry.DEGREE)
->>>>>>> ac752157
         ig = ag.get_ImageGeometry()
         self.ag = ag
         self.ig = ig
