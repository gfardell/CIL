# CIL - Core Imaging Library

Master | Development | Conda binaries
-|-|-
[![CI-master](https://anvil.softeng-support.ac.uk/jenkins/buildStatus/icon?job=CILsingle/CCPi-Framework)](https://anvil.softeng-support.ac.uk/jenkins/job/CILsingle/job/CCPi-Framework) | [![CI-dev](https://anvil.softeng-support.ac.uk/jenkins/buildStatus/icon?job=CILsingle/CCPi-Framework-dev)](https://anvil.softeng-support.ac.uk/jenkins/job/CILsingle/job/CCPi-Framework-dev) | ![conda-ver](https://anaconda.org/ccpi/cil/badges/version.svg) ![conda-date](https://anaconda.org/ccpi/cil/badges/latest_release_date.svg) [![conda-plat](https://anaconda.org/ccpi/cil/badges/platforms.svg) ![conda-dl](https://anaconda.org/ccpi/cil/badges/downloads.svg)](https://anaconda.org/ccpi/cil)

[![Binder](https://mybinder.org/badge_logo.svg)](https://mybinder.org/v2/gh/TomographicImaging/CIL-Demos/HEAD?urlpath=lab/tree/binder%2Findex.ipynb)

The Core Imaging Library (CIL) is an open-source Python framework for tomographic imaging with particular emphasis on reconstruction of challenging datasets. Conventional filtered backprojection reconstruction tends to be insufficient for highly noisy, incomplete, non-standard or multichannel data arising for example in dynamic, spectral and in situ tomography. CIL provides an extensive modular optimisation framework for prototyping reconstruction methods including sparsity and total variation regularisation, as well as tools for loading, preprocessing and visualising tomographic data.

## Documentation

The documentation for CIL can be accessed [here](https://tomographicimaging.github.io/CIL).

## Installation of CIL

### Conda

Binary installation of CIL can be achieved with `conda`.

We recommend using either [`miniconda`](https://docs.conda.io/projects/miniconda/en/latest) or [`miniforge`](https://github.com/conda-forge/miniforge), which are both minimal installers for `conda`. We also recommend a `conda` version of at least `23.10` for quicker installation.

Install a new environment using:

```sh
conda create --name cil -c conda-forge -c intel -c ccpi cil=23.1.0
```

To install CIL and the additional packages and plugins needed to run the [CIL demos](https://github.com/TomographicImaging/CIL-Demos) install the environment with:

```sh
<<<<<<< HEAD
conda create --name cil -c conda-forge -c intel -c ccpi cil=23.1.0 astra-toolbox=2.1=cuda* tigre ccpi-regulariser tomophantom "ipywidgets<8"
=======
conda create --name cil -c conda-forge -c intel -c ccpi cil=23.1.0 astra-toolbox tigre ccpi-regulariser tomophantom ipywidgets
>>>>>>> ae4068c6
```

where:
- `astra-toolbox=2.1` enables CIL support for [ASTRA toolbox](http://www.astra-toolbox.com) CPU projector (2D Parallel beam only) (GPLv3 license)
- `astra-toolbox=2.1=cuda*` (requires an NVIDIA GPU) enables CIL support for [ASTRA toolbox](http://www.astra-toolbox.com) GPU projectors (GPLv3 license)
- `tigre` (requires an NVIDIA GPU) enables support for [TIGRE](https://github.com/CERN/TIGRE) toolbox projectors (BSD license)
- `ccpi-regulariser` is the [CCPi Regularisation Toolkit](https://github.com/vais-ral/CCPi-Regularisation-Toolkit)
- `tomophantom` can generate phantoms to use as test data [Tomophantom](https://github.com/dkazanc/TomoPhantom)

### Dependencies

CIL's [optimised FDK/FBP](https://github.com/TomographicImaging/CIL/discussions/1070) `recon` module requires:

1. the Intel [Integrated Performance Primitives](https://www.intel.com/content/www/us/en/developer/tools/oneapi/ipp.html#gs.gxwq5p) Library ([license](https://www.intel.com/content/dam/develop/external/us/en/documents/pdf/intel-simplified-software-license-version-august-2021.pdf)) which can be installed via conda from the `intel` [channel](https://anaconda.org/intel/ipp).
2. [TIGRE](https://github.com/CERN/TIGRE), which can be installed via conda from the `ccpi` channel.

### Docker

Finally, CIL can be run via a Jupyter Notebook enabled Docker container:

```sh
docker run --rm --gpus all -p 8888:8888 -it ghcr.io/tomographicimaging/cil:latest
```

> [!TIP]
> docker tag | CIL branch/tag
> :---|:---
> `latest` | [latest tag `v*.*.*`](https://github.com/TomographicImaging/CIL/releases/latest)
> `YY.M` | latest tag `vYY.M.*`
> `YY.M.m` | tag `vYY.M.m`
> `master` | `master`
> only build & test (no tag) | CI (current commit)
>
> See [`ghcr.io/tomographicimaging/cil`](https://github.com/TomographicImaging/CIL/pkgs/container/cil) for a full list of tags.

<!-- <br/> -->

> [!NOTE]
> GPU support requires [`nvidia-container-toolkit`](https://github.com/NVIDIA/nvidia-container-toolkit) and an NVIDIA GPU.
> Omit the `--gpus all` to run without GPU support.

<!-- <br/> -->

> [!IMPORTANT]
> Folders can be shared with the correct (host) user permissions using
> `--user $(id -u) --group-add users -v /local/path:/container/path`
> where `/local/path` is an existing directory on your local (host) machine which will be mounted at `/container/path` in the docker container.

<!-- <br/> -->

> [!TIP]
> See [jupyter-docker-stacks](https://jupyter-docker-stacks.readthedocs.io/en/latest/using/common.html) for more information.

## Getting Started with CIL

### CIL on binder

[![Binder](https://mybinder.org/badge_logo.svg)](https://mybinder.org/v2/gh/TomographicImaging/CIL-Demos/HEAD?urlpath=lab/tree/binder%2Findex.ipynb)

Jupyter Notebooks usage examples without any local installation are provided in [Binder](https://mybinder.org/v2/gh/TomographicImaging/CIL-Demos/HEAD?urlpath=lab/tree/binder%2Findex.ipynb). Please click the launch binder icon above. For more information, go to [CIL-Demos](https://github.com/TomographicImaging/CIL-Demos) and [https://mybinder.org](https://mybinder.org).

### CIL Videos

- [PyCon DE & PyData Berlin 2022](https://2022.pycon.de), Apr 2022: [Abstract](https://2022.pycon.de/program/GSLJUY), [Video](https://www.youtube.com/watch?v=Xd4erPj0uEs), [Material](https://github.com/TomographicImaging/CIL-Demos/blob/main/binder/PyData22_deblurring.ipynb)
- [Training School for the Synergistic Image Reconstruction Framework (SIRF) and Core Imaging Library (CIL)](https://www.ccpsynerbi.ac.uk/SIRFCIL2021), Jun 2021: [Videos](https://www.youtube.com/playlist?list=PLTuAla-OP8WVNPWZfis6BRsWFq_S0bqvp), [Material](https://github.com/TomographicImaging/CIL-Demos/tree/main/training/2021_Fully3D)
- [Synergistic Reconstruction Symposium](https://www.ccpsynerbi.ac.uk/symposium2019), Nov 2019: [Slides](https://www.ccppetmr.ac.uk/sites/www.ccppetmr.ac.uk/files/Papoutsellis%202.pdf), [Videos](https://www.youtube.com/playlist?list=PLyxAZuV8tuKsOY4DTDzy04DRrwkxBkTYh), [Material](https://github.com/TomographicImaging/CIL-Demos/tree/main/training/2019_SynergisticSymposium)

## Building CIL from source code

### Getting the code

In case of development it is useful to be able to build the software directly. You should clone this repository as

```sh
git clone --recurse-submodule git@github.com:TomographicImaging/CIL.git
```

The use of `--recurse-submodule` is necessary if the user wants the examples data to be fetched (they are needed by the unit tests). We have moved such data, previously hosted in this repo at `Wrappers/Python/data` to the [CIL-data](https://github.com/TomographicImaging/CIL-Data) repository and linked it to this one as submodule. If the data is not available it can be fetched in an already cloned repository as

```sh
git submodule update --init --recursive
```

### Build dependencies

To create a conda environment with all the dependencies for building CIL run the following shell script:

```sh
bash scripts/create_local_env_for_cil_development.sh
```

Or with the CIL build and test dependencies:

```sh
bash scripts/create_local_env_for_cil_development.sh -t
```

And then install CIL in to this environment using CMake.

Alternatively, one can use the `scripts/requirements-test.yml` to create a conda environment with all the
appropriate dependencies on any OS, using the following command:

```sh
conda env create -f scripts/requirements-test.yml
```

### Build with CMake

CMake and a C++ compiler are required to build the source code. Let's suppose that the user is in the source directory, then the following commands should work:

```sh
cmake -S . -B ./build -DCMAKE_INSTALL_PREFIX=<install_directory>
cmake --build ./build --target install
```

If targeting an active conda environment then the `<install_directory>` can be set to the `CONDA_PREFIX` environment variable (e.g. `${CONDA_PREFIX}` in Bash, or `%CONDA_PREFIX%` in the Anaconda Prompt on Windows).

If not installing to a conda environment then the user will also need to set the locations of the IPP library and includes, and the path to CIL.

By default the location of the IPP library and includes is `${CMAKE_INSTALL_PREFIX}/lib` and `${CMAKE_INSTALL_PREFIX}/include` respectively. To pass the location of the IPP library and headers please pass the following parameters:

```sh
cmake -S . -B ./build -DCMAKE_INSTALL_PREFIX=<install_directory> -DIPP_LIBRARY=<path_to_ipp_library> -DIPP_INCLUDE=<path_to_ipp_includes>
```

The user will then need to add the path `<install_directory>/lib` to the environment variable `PATH` or `LD_LIBRARY_PATH`, depending on system OS.


### Building with Docker

In the repository root, simply update submodules and run `docker build`:

```sh
git submodule update --init --recursive
docker build . -t ghcr.io/tomographicimaging/cil
```


### Testing

One installed, CIL functionality can be tested using the following command:

```sh
export TESTS_FORCE_GPU=1  # optional, makes GPU test failures noisy
python -m unittest discover -v ./Wrappers/Python/test
```


## Citing CIL


If you use CIL in your research, please include citations to **both** the software on Zenodo, and a CIL paper:

E. Pasca, J. S. Jørgensen, E. Papoutsellis, E. Ametova, G. Fardell, K. Thielemans, L. Murgatroyd, M. Duff and H. Robarts (2023) <br>
Core Imaging Library (CIL) <br>
Zenodo [software archive] <br>
**DOI:** https://doi.org/10.5281/zenodo.4746198 <br>


In most cases, the first CIL paper will be the appropriate choice:

J. S. Jørgensen, E. Ametova, G. Burca, G. Fardell, E. Papoutsellis, E. Pasca, K. Thielemans, M. Turner, R. Warr, W. R. B. Lionheart and P. J. Withers (2021) <br>
Core Imaging Library - Part I: a versatile Python framework for tomographic imaging. <br>
Phil. Trans. R. Soc. A. 379: 20200192. <br>
**DOI:** https://doi.org/10.1098/rsta.2020.0192 <br>
**Code:** https://github.com/TomographicImaging/Paper-2021-RSTA-CIL-Part-I <br>

However, if your work is more closely related to topics covered in our second CIL paper then please additionally or alternatively reference the second paper:

E. Papoutsellis, E. Ametova, C. Delplancke, G. Fardell, J. S. Jørgensen, E. Pasca, M. Turner, R. Warr, W. R. B. Lionheart and P. J. Withers (2021) <br>
Core Imaging Library - Part II: multichannel reconstruction for dynamic and spectral tomography. <br>
Phil. Trans. R. Soc. A. 379: 20200193. <br>
**DOI:** https://doi.org/10.1098/rsta.2020.0193) <br>
**Code:** https://github.com/TomographicImaging/Paper-2021-RSTA-CIL-Part-II <br><|MERGE_RESOLUTION|>--- conflicted
+++ resolved
@@ -29,11 +29,7 @@
 To install CIL and the additional packages and plugins needed to run the [CIL demos](https://github.com/TomographicImaging/CIL-Demos) install the environment with:
 
 ```sh
-<<<<<<< HEAD
-conda create --name cil -c conda-forge -c intel -c ccpi cil=23.1.0 astra-toolbox=2.1=cuda* tigre ccpi-regulariser tomophantom "ipywidgets<8"
-=======
-conda create --name cil -c conda-forge -c intel -c ccpi cil=23.1.0 astra-toolbox tigre ccpi-regulariser tomophantom ipywidgets
->>>>>>> ae4068c6
+conda create --name cil -c conda-forge -c intel -c ccpi cil=23.1.0 astra-toolbox=*=cuda* tigre ccpi-regulariser tomophantom ipywidgets
 ```
 
 where:
